--- conflicted
+++ resolved
@@ -130,11 +130,7 @@
     empty = torch.ops.aten.empty.memory_format([4, 2], dtype = torch.float32, device = device(type='cpu'), pin_memory = False)
     fill_scalar = torch.ops.aten.fill.Scalar(empty, 1.0);  empty = None
     view_copy_default = torch.ops.aten.view_copy.default(a_1, [4, 2]);  a_1 = None
-<<<<<<< HEAD
-    empty_1 = torch.ops.aten.empty.SymInt([], device = device(type='cpu'), pin_memory = False)
-=======
-    empty_1 = torch.ops.aten.empty.memory_format([], dtype = torch.float32, device = device(type='cpu'), pin_memory = False)
->>>>>>> 4f2a475f
+    empty_1 = torch.ops.aten.empty.memory_format([], device = device(type='cpu'), pin_memory = False)
     add_tensor = torch.ops.aten.add.Tensor(view_copy_default, fill_scalar);  view_copy_default = fill_scalar = None
     mul_tensor = torch.ops.aten.mul.Tensor(add_tensor, add_tensor);  add_tensor = None
     return mul_tensor
@@ -155,13 +151,8 @@
 
 
 def forward(self, a_1):
-<<<<<<< HEAD
-    empty = torch.ops.aten.empty.SymInt([4], device = device(type='cpu'), pin_memory = False)
-    empty_1 = torch.ops.aten.empty.SymInt([4], device = device(type='cpu'), pin_memory = False)
-=======
-    empty = torch.ops.aten.empty.memory_format([4], dtype = torch.float32, device = device(type='cpu'), pin_memory = False)
-    empty_1 = torch.ops.aten.empty.memory_format([4], dtype = torch.float32, device = device(type='cpu'), pin_memory = False)
->>>>>>> 4f2a475f
+    empty = torch.ops.aten.empty.memory_format([4], device = device(type='cpu'), pin_memory = False)
+    empty_1 = torch.ops.aten.empty.memory_format([4], device = device(type='cpu'), pin_memory = False)
     aminmax_default = torch.ops.aten.aminmax.default(a_1, dim = 0);  a_1 = None
     getitem = aminmax_default[0]
     getitem_1 = aminmax_default[1];  aminmax_default = None
@@ -267,11 +258,7 @@
 
 
 def forward(self, a_1):
-<<<<<<< HEAD
-    empty = torch.ops.aten.empty.SymInt([0], device = device(type='cpu'), pin_memory = False)
-=======
-    empty = torch.ops.aten.empty.memory_format([0], dtype = torch.float32, device = device(type='cpu'), pin_memory = False)
->>>>>>> 4f2a475f
+    empty = torch.ops.aten.empty.memory_format([0], device = device(type='cpu'), pin_memory = False)
     cat_default = torch.ops.aten.cat.default([a_1]);  a_1 = None
     return cat_default
     """)
