import copyreg
import enum
import functools
import warnings
from collections import OrderedDict
from copy import deepcopy
from numbers import Number
from typing import Any, Dict, Optional, Tuple, Union

import torch
import torch._C as _C
import torch.utils.hooks as hooks
from torch._namedtensor_internals import (
    check_serializing_named_tensor,
    is_ellipsis,
    resolve_ellipsis,
    single_ellipsis_index,
    unzip_namedshape,
    update_names,
)
from torch.overrides import (
    get_default_nowrap_functions,
    handle_torch_function,
    has_torch_function,
    has_torch_function_unary,
    has_torch_function_variadic,
)


def _handle_torch_function_and_wrap_type_error_to_not_implemented(f):
    # functools.wraps doesn't work well with methods in python 2
    method_assignments = ("__name__", "__doc__")
    assigned = functools.WRAPPER_ASSIGNMENTS

    @functools.wraps(f, assigned=assigned)
    def wrapped(*args, **kwargs):
        try:
            # See https://github.com/pytorch/pytorch/issues/75462
            if has_torch_function(args):
                return handle_torch_function(wrapped, args, *args, **kwargs)
            return f(*args, **kwargs)
        except TypeError:
            return NotImplemented

    return wrapped


# Should not be used, this is kept only for BC of loading old serialized Tensor subclasses
def _rebuild_from_type(func, type, args, dict):
    if type is Tensor:
        return func(*args)

    ret = func(*args).as_subclass(type)
    ret.__dict__ = dict
    return ret


def _rebuild_from_type_v2(func, new_type, args, state):
    if new_type is Tensor:
        return func(*args)

    ret = func(*args)
    if type(ret) is not new_type:
        ret = ret.as_subclass(new_type)
    # Tensor does define __setstate__ even though it doesn't define
    # __getstate__. So only use __setstate__ if it is NOT the one defined
    # on Tensor
    if (
        getattr(ret.__class__, "__setstate__", Tensor.__setstate__)
        is not Tensor.__setstate__
    ):
        ret.__setstate__(state)
    else:
        if isinstance(state, tuple):
            if not len(state) == 2:
                raise RuntimeError(f"Invalid serialized state: {state}")
            dict_state = state[0]
            slots_state = state[1]
        else:
            dict_state = state
            slots_state = None

        for k, v in dict_state.items():
            setattr(ret, k, v)

        if slots_state:
            for k, v in slots_state.items():
                setattr(ret, k, v)
    return ret


# NB: If you subclass Tensor, and want to share the subclassed class
# across processes, you must also update torch/multiprocessing/reductions.py
# to define a ForkingPickler serialization mode for the class.
#
# NB: If you add a new method to Tensor, you must update
# torch/__init__.py.in to add a type annotation for your method;
# otherwise, it will not show up in autocomplete.
class Tensor(torch._C._TensorBase):
    def __deepcopy__(self, memo):
        if has_torch_function_unary(self):
            return handle_torch_function(Tensor.__deepcopy__, (self,), self, memo)
        if not self.is_leaf:
            raise RuntimeError(
                "Only Tensors created explicitly by the user "
                "(graph leaves) support the deepcopy protocol at the moment"
            )
        if id(self) in memo:
            return memo[id(self)]
        with torch.no_grad():
            # TODO: skipping storage copy is wrong for meta, as meta
            # does accurate alias tracking; however, the code below
            # doesn't work because of
            # https://github.com/pytorch/pytorch/issues/47442
            # Update the test in test_serialization if you remove 'meta' from here

            if (
                self.is_sparse
                or self.device.type in ["lazy", "xla", "mps", "ort", "meta", "hpu"]
                or (type(self) is not Tensor and self.data_ptr() == 0)
            ):
                new_tensor = self.clone()
                if type(new_tensor) is not type(self):
                    raise RuntimeError(
                        "The default implementation of __deepcopy__() for wrapper subclasses "
                        "only works for subclass types that implement clone() and for which "
                        "cloning returns another instance of the same subclass. You should either "
                        "properly implement clone() for your subclass or override __deepcopy__() "
                        "if it is intended behavior for clone() to return an instance of a "
                        "different type."
                    )
            else:
                new_storage = self.storage().__deepcopy__(memo)
                if self.is_quantized:
                    # quantizer_params can be different type based on torch attribute
                    quantizer_params: Union[
                        Tuple[torch.qscheme, float, int],
                        Tuple[torch.qscheme, Tensor, Tensor, int],
                    ]
                    if self.qscheme() == torch.per_tensor_affine:
                        quantizer_params = (
                            self.qscheme(),
                            self.q_scale(),
                            self.q_zero_point(),
                        )
                    elif self.qscheme() in (
                        torch.per_channel_affine,
                        torch.per_channel_affine_float_qparams,
                    ):
                        quantizer_params = (
                            self.qscheme(),
                            self.q_per_channel_scales(),
                            self.q_per_channel_zero_points(),
                            self.q_per_channel_axis(),
                        )
                    else:
                        raise RuntimeError(
                            f"Unsupported qscheme {self.qscheme()} in deepcopy"
                        )
                    # TODO: Once we decide to break serialization FC, no longer
                    # need to wrap with TypedStorage
                    new_tensor = torch._utils._rebuild_qtensor(
                        torch.storage.TypedStorage(
                            wrap_storage=new_storage.untyped(), dtype=self.dtype
                        ),
                        self.storage_offset(),
                        self.size(),
                        self.stride(),
                        quantizer_params,
                        self.requires_grad,
                        self._backward_hooks,
                    )
                    if type(new_tensor) is not type(self):
                        raise RuntimeError(
                            "The default implementation of __deepcopy__() for quantized tensors "
                            "expects the tensor returned by torch._utils._rebuild_qtensor() to "
                            "match the type of the instance being copied. If you encounter this, "
                            "please open an issue on PyTorch's GitHub."
                        )
                else:
                    new_tensor = self.new_empty([])
                    if type(new_tensor) is not type(self):
                        raise RuntimeError(
                            "The default implementation of __deepcopy__() for non-wrapper subclasses "
                            "only works for subclass types that implement new_empty() and for which "
                            "that function returns another instance of the same subclass. You should "
                            "either properly implement new_empty() for your subclass or override "
                            "__deepcopy__() if it is intended behavior for new_empty() to return "
                            "an instance of a different type."
                        )
                    new_tensor.set_(
                        new_storage, self.storage_offset(), self.size(), self.stride()
                    )
                    if self.is_conj():
                        new_tensor = new_tensor.conj_physical()
                    if self.is_neg():
                        new_tensor = new_tensor.neg()
            if self.requires_grad:
                new_tensor.requires_grad_()
            if self.grad is not None:
                new_tensor.grad = self.grad.__deepcopy__(memo)

            if not type(self) is Tensor:
                if type(new_tensor) is not type(self):
                    raise RuntimeError(
                        "Type of deepcopy result does not match the type of the source tensor. "
                        "If you encounter this, please open an issue on PyTorch's GitHub."
                    )

                # Plain Tensors don't have slots
                slots_to_save = copyreg._slotnames(self.__class__)  # type: ignore[attr-defined]
                for slot in slots_to_save:
                    if hasattr(self, slot):
                        setattr(new_tensor, slot, deepcopy(getattr(self, slot), memo))

            new_tensor.__dict__ = deepcopy(self.__dict__, memo)

            memo[id(self)] = new_tensor
            return new_tensor

    def __reduce_ex__(self, proto):
        if type(self) is Tensor:
            return self._reduce_ex_internal(proto)
        if has_torch_function_unary(self):
            return handle_torch_function(Tensor.__reduce_ex__, (self,), self, proto)
        func, args = self._reduce_ex_internal(proto)
        # Get the state of the python subclass
        # This loosely mimicks the function on the object class but since Tensor do not inherit
        # from it, we cannot call that function directly
        # https://github.com/python/cpython/blob/c83919bd635f4433f1c6ae8504996a9fe3c215e5/Objects/typeobject.c#L4891
        getstate_fn = getattr(self, "__getstate__", None)
        if getstate_fn:
            state = getstate_fn()
        else:
            slots_to_save = copyreg._slotnames(self.__class__)  # type: ignore[attr-defined]
            if slots_to_save:
                state = (
                    self.__dict__,
                    {
                        name: getattr(self, name)
                        for name in slots_to_save
                        if hasattr(self, name)
                    },
                )
            else:
                state = self.__dict__
        return (_rebuild_from_type_v2, (func, type(self), args, state))

    def storage(self):
        r"""
        storage() -> torch.Storage

        Returns the underlying storage.
        """
        if has_torch_function_unary(self):
            return handle_torch_function(Tensor.storage, (self,), self)

        return torch.TypedStorage(wrap_storage=self._storage(), dtype=self.dtype)

    def _reduce_ex_internal(self, proto):
        check_serializing_named_tensor(self)
        # See Note [Don't serialize hooks]
        torch.utils.hooks.warn_if_has_hooks(self)
        backward_hooks: Dict[Any, Any] = OrderedDict()
        # Note: Numpy array is chosen to be the rebuild component for XLA, ORT Tensors.
        # We considered a few options:
        # 1. CPU tensor can't be used here.
        #    Otherwise in torch.load CPU storage is reconstructed with randomly
        #    initialized data, moved onto backend device, and then storage is updated
        #    to the serialized content. This works perfectly for CPU/CUDA but not these backends;
        #    their tensors are disconnected with storage so they don't get the update.
        # 2. Python list is not a good fit due to performance reason.
        #    `tolist()` converts every single element in the tensor into python objects
        #    and serialize them one by one.
        if self.device.type in ["xla", "ort", "hpu"]:
            # Convert BFloat16 tesors to Float32 before conversion to numpy, as numpy doesn't
            # support BFloat16. The rebuild tensor from numpy takes in the original self.dtype,
            # this would reconstruct the BFloat16 tensor from numpy.
            numpy_tensor = (
                self.cpu().numpy()
                if self.dtype != torch.bfloat16
                else self.cpu().to(torch.float32).numpy()
            )
            return (
                torch._utils._rebuild_device_tensor_from_numpy,
                (numpy_tensor, self.dtype, str(self.device), self.requires_grad),
            )
        if self.device.type == "meta":
            # NB: This implementation BREAKS storage sharing.  Current
            # hypothesis is that no one cares for meta tensors.
            arg_meta = (
                self.dtype,
                tuple(self.size()),
                self.stride(),
                self.requires_grad,
            )
            return (torch._utils._rebuild_meta_tensor_no_storage, arg_meta)
        if self.is_quantized:
            # quantizer_params can be different type based on torch attribute
            quantizer_params: Union[
                Tuple[torch.qscheme, float, int], Tuple[Any, Tensor, Tensor, int]
            ]
            if self.qscheme() == torch.per_tensor_affine:
                quantizer_params = (
                    torch.per_tensor_affine,
                    self.q_scale(),
                    self.q_zero_point(),
                )
            elif self.qscheme() in (
                torch.per_channel_affine,
                torch.per_channel_affine_float_qparams,
            ):
                # convert scales and zero points to tuple to avoid recursive calls
                # when/if we get multi-axis quantized tensors in the future, the shape
                # is recoverable from the main tensor shape
                quantizer_params = (
                    torch.per_channel_affine,
                    self.q_per_channel_scales(),
                    self.q_per_channel_zero_points(),
                    self.q_per_channel_axis(),
                )
            else:
                raise RuntimeError(
                    f"Serialization is not supported for tensors of type {self.qscheme()}"
                )
            # TODO: Once we decide to break serialization FC, no longer
            # need to wrap with TypedStorage
            args_qtensor = (
                torch.storage.TypedStorage(
                    wrap_storage=self.storage().untyped(), dtype=self.dtype
                ),
                self.storage_offset(),
                tuple(self.size()),
                self.stride(),
                quantizer_params,
                self.requires_grad,
                backward_hooks,
            )
            return (torch._utils._rebuild_qtensor, args_qtensor)
        elif self.is_sparse:
            if self.layout == torch.sparse_coo:
                args_sparse = (
                    self.layout,
                    (self._indices(), self._values(), self.size()),
                )
            else:
                raise NotImplementedError(
                    "sparse tensor __reduce_ex__ for layout `%s`" % (self.layout)
                )
            return (torch._utils._rebuild_sparse_tensor, args_sparse)
        elif self.is_sparse_csr:
            if self.layout == torch.sparse_csr:
                args_sparse_csr = (
                    self.layout,
                    (
                        self.crow_indices(),
                        self.col_indices(),
                        self.values(),
                        self.size(),
                    ),
                )
            else:
                raise NotImplementedError(
                    "sparse csr tensor __reduce_ex__ for layout `%s`" % (self.layout)
                )
            return (torch._utils._rebuild_sparse_csr_tensor, args_sparse_csr)
        elif (
            self.data_ptr() == 0
            and type(self) is not torch.Tensor
            and type(self).__torch_dispatch__ is not torch.Tensor.__torch_dispatch__
        ):
            arg_wrapper_subclass = (
                type(self),
                self.dtype,
                tuple(self.size()),
                self.stride(),
                self.storage_offset(),
                self.layout,
                self.device,
                self.requires_grad,
            )
            return (torch._utils._rebuild_wrapper_subclass, arg_wrapper_subclass)
        else:
            # TODO: Once we decide to break serialization FC, no longer
            # need to wrap with TypedStorage
            args = (
                torch.storage.TypedStorage(
                    wrap_storage=self.storage().untyped(), dtype=self.dtype
                ),
                self.storage_offset(),
                tuple(self.size()),
                self.stride(),
                self.requires_grad,
                backward_hooks,
            )  # previously was self._backward_hooks
            return (torch._utils._rebuild_tensor_v2, args)

    def __setstate__(self, state):
        if has_torch_function_unary(self):
            return handle_torch_function(Tensor.__setstate__, (self,), self, state)
        # Warning: this method is NOT called when you torch.load() a tensor;
        # that is managed by _rebuild_tensor_v2
        if not self.is_leaf:
            raise RuntimeError("__setstate__ can be only called on leaf Tensors")
        if len(state) == 4:
            # legacy serialization of Tensor
            self.set_(*state)
            return
        elif len(state) == 5:
            # legacy serialization of Variable
            self.data = state[0]
            state = (state[3], state[4], state[2])
        # The setting of _backward_hooks is expected to be a no-op.
        # See Note [Don't serialize hooks]
        self.requires_grad, _, self._backward_hooks = state

    def __repr__(self, *, tensor_contents=None):
        if has_torch_function_unary(self):
            return handle_torch_function(
                Tensor.__repr__, (self,), self, tensor_contents=tensor_contents
            )
        # All strings are unicode in Python 3.
        return torch._tensor_str._str(self, tensor_contents=tensor_contents)

    def backward(
        self, gradient=None, retain_graph=None, create_graph=False, inputs=None
    ):
        r"""Computes the gradient of current tensor w.r.t. graph leaves.

        The graph is differentiated using the chain rule. If the tensor is
        non-scalar (i.e. its data has more than one element) and requires
        gradient, the function additionally requires specifying ``gradient``.
        It should be a tensor of matching type and location, that contains
        the gradient of the differentiated function w.r.t. ``self``.

        This function accumulates gradients in the leaves - you might need to zero
        ``.grad`` attributes or set them to ``None`` before calling it.
        See :ref:`Default gradient layouts<default-grad-layouts>`
        for details on the memory layout of accumulated gradients.

        .. note::

            If you run any forward ops, create ``gradient``, and/or call ``backward``
            in a user-specified CUDA stream context, see
            :ref:`Stream semantics of backward passes<bwd-cuda-stream-semantics>`.

        .. note::

            When ``inputs`` are provided and a given input is not a leaf,
            the current implementation will call its grad_fn (though it is not strictly needed to get this gradients).
            It is an implementation detail on which the user should not rely.
            See https://github.com/pytorch/pytorch/pull/60521#issuecomment-867061780 for more details.

        Args:
            gradient (Tensor or None): Gradient w.r.t. the
                tensor. If it is a tensor, it will be automatically converted
                to a Tensor that does not require grad unless ``create_graph`` is True.
                None values can be specified for scalar Tensors or ones that
                don't require grad. If a None value would be acceptable then
                this argument is optional.
            retain_graph (bool, optional): If ``False``, the graph used to compute
                the grads will be freed. Note that in nearly all cases setting
                this option to True is not needed and often can be worked around
                in a much more efficient way. Defaults to the value of
                ``create_graph``.
            create_graph (bool, optional): If ``True``, graph of the derivative will
                be constructed, allowing to compute higher order derivative
                products. Defaults to ``False``.
            inputs (sequence of Tensor): Inputs w.r.t. which the gradient will be
                accumulated into ``.grad``. All other Tensors will be ignored. If not
                provided, the gradient is accumulated into all the leaf Tensors that were
                used to compute the attr::tensors.
        """
        if has_torch_function_unary(self):
            return handle_torch_function(
                Tensor.backward,
                (self,),
                self,
                gradient=gradient,
                retain_graph=retain_graph,
                create_graph=create_graph,
                inputs=inputs,
            )
        torch.autograd.backward(
            self, gradient, retain_graph, create_graph, inputs=inputs
        )

    def register_hook(self, hook):
        r"""Registers a backward hook.

        The hook will be called every time a gradient with respect to the
        Tensor is computed. The hook should have the following signature::

            hook(grad) -> Tensor or None


        The hook should not modify its argument, but it can optionally return
        a new gradient which will be used in place of :attr:`grad`.

        This function returns a handle with a method ``handle.remove()``
        that removes the hook from the module.

        Example::

            >>> v = torch.tensor([0., 0., 0.], requires_grad=True)
            >>> h = v.register_hook(lambda grad: grad * 2)  # double the gradient
            >>> v.backward(torch.tensor([1., 2., 3.]))
            >>> v.grad

             2
             4
             6
            [torch.FloatTensor of size (3,)]

            >>> h.remove()  # removes the hook
        """
        if has_torch_function_unary(self):
            return handle_torch_function(Tensor.register_hook, (self,), self, hook)
        if not self.requires_grad:
            raise RuntimeError(
                "cannot register a hook on a tensor that " "doesn't require gradient"
            )
        if self._backward_hooks is None:
            self._backward_hooks = OrderedDict()
            if self.grad_fn is not None:
                self.grad_fn._register_hook_dict(self)
        handle = hooks.RemovableHandle(self._backward_hooks)
        self._backward_hooks[handle.id] = hook
        return handle

    def reinforce(self, reward):
        def trim(str):
            return "\n".join([line.strip() for line in str.split("\n")])

        raise RuntimeError(
            trim(
                r"""reinforce() was removed.
            Use torch.distributions instead.
            See https://pytorch.org/docs/master/distributions.html

            Instead of:

            probs = policy_network(state)
            action = probs.multinomial()
            next_state, reward = env.step(action)
            action.reinforce(reward)
            action.backward()

            Use:

            probs = policy_network(state)
            # NOTE: categorical is equivalent to what used to be called multinomial
            m = torch.distributions.Categorical(probs)
            action = m.sample()
            next_state, reward = env.step(action)
            loss = -m.log_prob(action) * reward
            loss.backward()
        """
            )
        )

    detach = _C._add_docstr(
        _C._TensorBase.detach,
        r"""
    Returns a new Tensor, detached from the current graph.

    The result will never require gradient.

    This method also affects forward mode AD gradients and the result will never
    have forward mode AD gradients.

    .. note::

      Returned Tensor shares the same storage with the original one.
      In-place modifications on either of them will be seen, and may trigger
      errors in correctness checks.
      IMPORTANT NOTE: Previously, in-place size / stride / storage changes
      (such as `resize_` / `resize_as_` / `set_` / `transpose_`) to the returned tensor
      also update the original tensor. Now, these in-place changes will not update the
      original tensor anymore, and will instead trigger an error.
      For sparse tensors:
      In-place indices / values changes (such as `zero_` / `copy_` / `add_`) to the
      returned tensor will not update the original tensor anymore, and will instead
      trigger an error.
    """,
    )

    detach_ = _C._add_docstr(
        _C._TensorBase.detach_,
        r"""
    Detaches the Tensor from the graph that created it, making it a leaf.
    Views cannot be detached in-place.

    This method also affects forward mode AD gradients and the result will never
    have forward mode AD gradients.
    """,
    )

    def is_shared(self):
        r"""Checks if tensor is in shared memory.

        This is always ``True`` for CUDA tensors.
        """
        if has_torch_function_unary(self):
            return handle_torch_function(Tensor.is_shared, (self,), self)
        return self.storage().is_shared()

    def share_memory_(self):
        r"""Moves the underlying storage to shared memory.

        This is a no-op if the underlying storage is already in shared memory
        and for CUDA tensors. Tensors in shared memory cannot be resized.
        """
        if has_torch_function_unary(self):
            return handle_torch_function(Tensor.share_memory_, (self,), self)
        self.storage().share_memory_()
        return self

    def __reversed__(self):
        r"""Reverses the tensor along dimension 0."""
        if has_torch_function_unary(self):
            return handle_torch_function(Tensor.__reversed__, (self,), self)
        if self.dim() == 0:
            return self
        else:
            return self.flip(0)

    def norm(self, p="fro", dim=None, keepdim=False, dtype=None):
        r"""See :func:`torch.norm`"""
        if has_torch_function_unary(self):
            return handle_torch_function(
                Tensor.norm, (self,), self, p=p, dim=dim, keepdim=keepdim, dtype=dtype
            )
        return torch.norm(self, p, dim, keepdim, dtype=dtype)

    def solve(self, other):
        from ._linalg_utils import solve

        return solve(self, other)

<<<<<<< HEAD
=======
    def lstsq(self, other):
        from ._linalg_utils import lstsq

        return lstsq(self, other)

    def eig(self, eigenvectors=False):
        from ._linalg_utils import eig

        return eig(self, eigenvectors=eigenvectors)

>>>>>>> f8e71ca3
    def lu(self, pivot=True, get_infos=False):
        r"""See :func:`torch.lu`"""
        # If get_infos is True, then we don't need to check for errors and vice versa
        if has_torch_function_unary(self):
            return handle_torch_function(
                Tensor.lu, (self,), self, pivot=pivot, get_infos=get_infos
            )

        LU, pivots, infos = torch._lu_with_info(
            self, pivot=pivot, check_errors=(not get_infos)
        )
        if get_infos:
            return LU, pivots, infos
        else:
            return LU, pivots

    def stft(
        self,
        n_fft: int,
        hop_length: Optional[int] = None,
        win_length: Optional[int] = None,
        window: "Optional[Tensor]" = None,
        center: bool = True,
        pad_mode: str = "reflect",
        normalized: bool = False,
        onesided: Optional[bool] = None,
        return_complex: Optional[bool] = None,
    ):
        r"""See :func:`torch.stft`

        .. warning::
          This function changed signature at version 0.4.1. Calling with
          the previous signature may cause error or return incorrect result.
        """
        if has_torch_function_unary(self):
            return handle_torch_function(
                Tensor.stft,
                (self,),
                self,
                n_fft,
                hop_length=hop_length,
                win_length=win_length,
                window=window,
                center=center,
                pad_mode=pad_mode,
                normalized=normalized,
                onesided=onesided,
                return_complex=return_complex,
            )
        return torch.stft(
            self,
            n_fft,
            hop_length,
            win_length,
            window,
            center,
            pad_mode,
            normalized,
            onesided,
            return_complex=return_complex,
        )

    def istft(
        self,
        n_fft: int,
        hop_length: Optional[int] = None,
        win_length: Optional[int] = None,
        window: "Optional[Tensor]" = None,
        center: bool = True,
        normalized: bool = False,
        onesided: Optional[bool] = None,
        length: Optional[int] = None,
        return_complex: bool = False,
    ):
        r"""See :func:`torch.istft`"""
        if has_torch_function_unary(self):
            return handle_torch_function(
                Tensor.istft,
                (self,),
                self,
                n_fft,
                hop_length=hop_length,
                win_length=win_length,
                window=window,
                center=center,
                normalized=normalized,
                onesided=onesided,
                length=length,
                return_complex=return_complex,
            )
        return torch.istft(
            self,
            n_fft,
            hop_length,
            win_length,
            window,
            center,
            normalized,
            onesided,
            length,
            return_complex=return_complex,
        )

    def resize(self, *sizes):
        if has_torch_function_unary(self):
            return handle_torch_function(Tensor.resize, (self,), self, *sizes)
        warnings.warn("non-inplace resize is deprecated")
        from torch.autograd._functions import Resize

        return Resize.apply(self, sizes)

    def resize_as(self, tensor):
        if has_torch_function_variadic(self, tensor):
            return handle_torch_function(Tensor.resize_as, (self, tensor), self, tensor)
        warnings.warn("non-inplace resize_as is deprecated")
        from torch.autograd._functions import Resize

        return Resize.apply(self, tensor.size())

    def split(self, split_size, dim=0):
        r"""See :func:`torch.split`"""
        if has_torch_function_unary(self):
            return handle_torch_function(
                Tensor.split, (self,), self, split_size, dim=dim
            )
        if isinstance(split_size, Tensor):
            try:
                split_size = int(split_size)
            except ValueError:
                pass

        if isinstance(split_size, int):
            return torch._VF.split(self, split_size, dim)  # type: ignore[attr-defined]
        else:
            return torch._VF.split_with_sizes(self, split_size, dim)

    def unique(self, sorted=True, return_inverse=False, return_counts=False, dim=None):
        r"""Returns the unique elements of the input tensor.

        See :func:`torch.unique`
        """
        if has_torch_function_unary(self):
            return handle_torch_function(
                Tensor.unique,
                (self,),
                self,
                sorted=sorted,
                return_inverse=return_inverse,
                return_counts=return_counts,
                dim=dim,
            )
        return torch.unique(
            self,
            sorted=sorted,
            return_inverse=return_inverse,
            return_counts=return_counts,
            dim=dim,
        )

    def unique_consecutive(self, return_inverse=False, return_counts=False, dim=None):
        r"""Eliminates all but the first element from every consecutive group of equivalent elements.

        See :func:`torch.unique_consecutive`
        """
        if has_torch_function_unary(self):
            return handle_torch_function(
                Tensor.unique_consecutive,
                (self,),
                self,
                return_inverse=return_inverse,
                return_counts=return_counts,
                dim=dim,
            )
        return torch.unique_consecutive(
            self, return_inverse=return_inverse, return_counts=return_counts, dim=dim
        )

    @_handle_torch_function_and_wrap_type_error_to_not_implemented
    def __rsub__(self, other):
        return _C._VariableFunctions.rsub(self, other)

    @_handle_torch_function_and_wrap_type_error_to_not_implemented
    def __rdiv__(self, other):
        return self.reciprocal() * other

    __rtruediv__ = __rdiv__
    __itruediv__ = _C._TensorBase.__idiv__

    __pow__ = _handle_torch_function_and_wrap_type_error_to_not_implemented(
        _C._TensorBase.pow
    )
    __ipow__ = _handle_torch_function_and_wrap_type_error_to_not_implemented(
        _C._TensorBase.pow_
    )

    @_handle_torch_function_and_wrap_type_error_to_not_implemented
    def __rmod__(self, other):
        return torch.remainder(other, self)

    def __format__(self, format_spec):
        if has_torch_function_unary(self):
            return handle_torch_function(Tensor.__format__, (self,), self, format_spec)
        if self.dim() == 0 and not self.is_meta and type(self) is Tensor:
            return self.item().__format__(format_spec)
        return object.__format__(self, format_spec)

    @_handle_torch_function_and_wrap_type_error_to_not_implemented
    def __rpow__(self, other):
        dtype = torch.result_type(other, self)
        return torch.tensor(other, dtype=dtype, device=self.device) ** self

    @_handle_torch_function_and_wrap_type_error_to_not_implemented
    def __floordiv__(self, other):
        return torch.floor_divide(self, other)

    @_handle_torch_function_and_wrap_type_error_to_not_implemented
    def __rfloordiv__(self, other):
        return torch.floor_divide(other, self)

    @_handle_torch_function_and_wrap_type_error_to_not_implemented
    def __rlshift__(self, other):
        return torch.bitwise_left_shift(other, self)

    @_handle_torch_function_and_wrap_type_error_to_not_implemented
    def __rrshift__(self, other):
        return torch.bitwise_right_shift(other, self)

    @_handle_torch_function_and_wrap_type_error_to_not_implemented
    def __rmatmul__(self, other):
        return torch.matmul(other, self)

    __pos__ = _C._TensorBase.positive
    __neg__ = _C._TensorBase.neg
    __abs__ = _C._TensorBase.abs

    def __len__(self):
        if has_torch_function_unary(self):
            return handle_torch_function(Tensor.__len__, (self,), self)
        if self.dim() == 0:
            raise TypeError("len() of a 0-d tensor")
        if torch._C._get_tracing_state():
            warnings.warn(
                "Using len to get tensor shape might cause the trace to be incorrect. "
                "Recommended usage would be tensor.shape[0]. "
                "Passing a tensor of different shape might lead to errors or silently give "
                "incorrect results.",
                category=torch.jit.TracerWarning,
                stacklevel=2,
            )
        return self.shape[0]

    def __iter__(self):
        # NB: we use 'imap' and not 'map' here, so that in Python 2 we get a
        # generator and don't eagerly perform all the indexes.  This could
        # save us work, and also helps keep trace ordering deterministic
        # (e.g., if you zip(*hiddens), the eager map will force all the
        # indexes of hiddens[0] before hiddens[1], while the generator
        # map will interleave them.)
        # NB: We have intentionally skipped __torch_function__ dispatch here.
        # See gh-54457
        if self.dim() == 0:
            raise TypeError("iteration over a 0-d tensor")
        if torch._C._get_tracing_state():
            warnings.warn(
                "Iterating over a tensor might cause the trace to be incorrect. "
                "Passing a tensor of different shape won't change the number of "
                "iterations executed (and might lead to errors or silently give "
                "incorrect results).",
                category=torch.jit.TracerWarning,
                stacklevel=2,
            )
        return iter(self.unbind(0))

    def __hash__(self):
        # Do NOT handle __torch_function__ here as user's default
        # implementation that handle most functions will most likely do it wrong.
        # It can be easily overridden by defining this method on the user
        # subclass if needed.
        return id(self)

    def __dir__(self):
        if has_torch_function_unary(self):
            return handle_torch_function(Tensor.__dir__, (self,), self)
        tensor_methods = dir(self.__class__)
        tensor_methods.remove("volatile")  # deprecated
        attrs = list(self.__dict__.keys())
        keys = tensor_methods + attrs

        # property only available dense, cuda tensors
        if (not self.is_cuda) or self.is_sparse:
            keys.remove("__cuda_array_interface__")

        return sorted(keys)

    # Numpy array interface, to support `numpy.asarray(tensor) -> ndarray`
    __array_priority__ = 1000  # prefer Tensor ops over numpy ones

    def __array__(self, dtype=None):
        if has_torch_function_unary(self):
            return handle_torch_function(Tensor.__array__, (self,), self, dtype=dtype)
        if dtype is None:
            return self.numpy()
        else:
            return self.numpy().astype(dtype, copy=False)

    # Wrap Numpy array again in a suitable tensor when done, to support e.g.
    # `numpy.sin(tensor) -> tensor` or `numpy.greater(tensor, 0) -> ByteTensor`
    def __array_wrap__(self, array):
        if has_torch_function_unary(self):
            return handle_torch_function(
                Tensor.__array_wrap__, (self,), self, array=array
            )
        if array.dtype == bool:
            # Workaround, torch has no built-in bool tensor
            array = array.astype("uint8")
        return torch.from_numpy(array)

    def __contains__(self, element):
        r"""Check if `element` is present in tensor

        Args:
            element (Tensor or scalar): element to be checked
                for presence in current tensor"
        """
        if has_torch_function_unary(self):
            return handle_torch_function(Tensor.__contains__, (self,), self, element)
        if isinstance(element, (torch.Tensor, Number)):
            # type hint doesn't understand the __contains__ result array
            return (element == self).any().item()  # type: ignore[union-attr]

        raise RuntimeError(
            "Tensor.__contains__ only supports Tensor or scalar, but you passed in a %s."
            % type(element)
        )

    @property
    def __cuda_array_interface__(self):
        """Array view description for cuda tensors.

        See:
        https://numba.pydata.org/numba-doc/latest/cuda/cuda_array_interface.html
        """
        if has_torch_function_unary(self):
            # TODO mypy doesn't support @property, see: https://github.com/python/mypy/issues/6185
            return handle_torch_function(Tensor.__cuda_array_interface__.__get__, (self,), self)  # type: ignore[attr-defined]

        # raise AttributeError for unsupported tensors, so that
        # hasattr(cpu_tensor, "__cuda_array_interface__") is False.
        if not self.is_cuda:
            raise AttributeError(
                "Can't get __cuda_array_interface__ on non-CUDA tensor type: %s "
                "If CUDA data is required use tensor.cuda() to copy tensor to device memory."
                % self.type()
            )

        if self.is_sparse:
            raise AttributeError(
                "Can't get __cuda_array_interface__ on sparse type: %s "
                "Use Tensor.to_dense() to convert to a dense tensor first."
                % self.type()
            )

        # RuntimeError, matching tensor.__array__() behavior.
        if self.requires_grad:
            raise RuntimeError(
                "Can't get __cuda_array_interface__ on Variable that requires grad. "
                "If gradients aren't required, use var.detach() to get Variable that doesn't require grad."
            )

        # CUDA devices are little-endian and tensors are stored in native byte
        # order. 1-byte entries are endian-agnostic.
        typestr = {
            torch.complex64: "<c8",
            torch.complex128: "<c16",
            torch.float16: "<f2",
            torch.float32: "<f4",
            torch.float64: "<f8",
            torch.uint8: "|u1",
            torch.int8: "|i1",
            torch.int16: "<i2",
            torch.int32: "<i4",
            torch.int64: "<i8",
        }[self.dtype]

        itemsize = self.element_size()

        shape = tuple(self.shape)
        if self.is_contiguous():
            # __cuda_array_interface__ v2 requires the strides to be omitted
            # (either not set or set to None) for C-contiguous arrays.
            strides = None
        else:
            strides = tuple(s * itemsize for s in self.stride())
        data_ptr = self.data_ptr() if self.numel() > 0 else 0
        data = (data_ptr, False)  # read-only is false

        return dict(typestr=typestr, shape=shape, strides=strides, data=data, version=2)

    def storage_type(self):
        r"""storage_type() -> type

        Returns the type of the underlying storage.

        """
        if has_torch_function_unary(self):
            return handle_torch_function(Tensor.storage_type, (self,), self)

        return self.storage()._get_legacy_storage_class()

    def refine_names(self, *names):
        r"""Refines the dimension names of :attr:`self` according to :attr:`names`.

        Refining is a special case of renaming that "lifts" unnamed dimensions.
        A ``None`` dim can be refined to have any name; a named dim can only be
        refined to have the same name.

        Because named tensors can coexist with unnamed tensors, refining names
        gives a nice way to write named-tensor-aware code that works with both
        named and unnamed tensors.

        :attr:`names` may contain up to one Ellipsis (``...``).
        The Ellipsis is expanded greedily; it is expanded in-place to fill
        :attr:`names` to the same length as ``self.dim()`` using names from the
        corresponding indices of ``self.names``.

        Python 2 does not support Ellipsis but one may use a string literal
        instead (``'...'``).

        Args:
            names (iterable of str): The desired names of the output tensor. May
                contain up to one Ellipsis.

        Examples::

            >>> imgs = torch.randn(32, 3, 128, 128)
            >>> named_imgs = imgs.refine_names('N', 'C', 'H', 'W')
            >>> named_imgs.names
            ('N', 'C', 'H', 'W')

            >>> tensor = torch.randn(2, 3, 5, 7, 11)
            >>> tensor = tensor.refine_names('A', ..., 'B', 'C')
            >>> tensor.names
            ('A', None, None, 'B', 'C')

        .. warning::
            The named tensor API is experimental and subject to change.

        """
        if has_torch_function_unary(self):
            return handle_torch_function(Tensor.refine_names, (self,), self, *names)
        names = resolve_ellipsis(names, self.names, "refine_names")
        return super(Tensor, self).refine_names(names)

    def align_to(self, *names):
        r"""Permutes the dimensions of the :attr:`self` tensor to match the order
        specified in :attr:`names`, adding size-one dims for any new names.

        All of the dims of :attr:`self` must be named in order to use this method.
        The resulting tensor is a view on the original tensor.

        All dimension names of :attr:`self` must be present in :attr:`names`.
        :attr:`names` may contain additional names that are not in ``self.names``;
        the output tensor has a size-one dimension for each of those new names.

        :attr:`names` may contain up to one Ellipsis (``...``).
        The Ellipsis is expanded to be equal to all dimension names of :attr:`self`
        that are not mentioned in :attr:`names`, in the order that they appear
        in :attr:`self`.

        Python 2 does not support Ellipsis but one may use a string literal
        instead (``'...'``).

        Args:
            names (iterable of str): The desired dimension ordering of the
                output tensor. May contain up to one Ellipsis that is expanded
                to all unmentioned dim names of :attr:`self`.

        Examples::

            >>> tensor = torch.randn(2, 2, 2, 2, 2, 2)
            >>> named_tensor = tensor.refine_names('A', 'B', 'C', 'D', 'E', 'F')

            # Move the F and E dims to the front while keeping the rest in order
            >>> named_tensor.align_to('F', 'E', ...)

        .. warning::
            The named tensor API is experimental and subject to change.

        """
        if has_torch_function_unary(self):
            return handle_torch_function(Tensor.align_to, (self,), self, *names)
        ellipsis_idx = single_ellipsis_index(names, "align_to")
        if ellipsis_idx is None:
            return super(Tensor, self).align_to(names)
        return super(Tensor, self).align_to(
            [name for name in names if not is_ellipsis(name)], ellipsis_idx
        )

    def unflatten(self, dim, sizes):
        r"""
        unflatten(dim, sizes) -> Tensor

        See :func:`torch.unflatten`.

        """
        if has_torch_function_unary(self):
            return handle_torch_function(Tensor.unflatten, (self,), self, dim, sizes)

        if not sizes:
            raise RuntimeError("unflatten: sizes must be non-empty")

        names = None
        if isinstance(sizes, OrderedDict) or (
            isinstance(sizes, (tuple, list)) and isinstance(sizes[0], (tuple, list))
        ):
            names, sizes = unzip_namedshape(sizes)
            return super(Tensor, self).unflatten(dim, sizes, names)
        else:
            return super(Tensor, self).unflatten(dim, sizes)

    def rename_(self, *names, **rename_map):
        """In-place version of :meth:`~Tensor.rename`."""

        if has_torch_function_unary(self):
            return handle_torch_function(
                Tensor.rename_, (self,), self, *names, **rename_map
            )

        # Note [rename_ / rename API]
        # The Python API for these is different from the C++ API. In Python:
        # 1) tensor.rename(*names) takes a vararglist of names
        # 2) tensor.rename(**rename_map) takes a map of names to rename.
        # C++ is static, making it difficult to implement similar behavior.
        return update_names(self, names, rename_map, inplace=True)

    def rename(self, *names, **rename_map):
        """Renames dimension names of :attr:`self`.

        There are two main usages:

        ``self.rename(**rename_map)`` returns a view on tensor that has dims
        renamed as specified in the mapping :attr:`rename_map`.

        ``self.rename(*names)`` returns a view on tensor, renaming all
        dimensions positionally using :attr:`names`.
        Use ``self.rename(None)`` to drop names on a tensor.

        One cannot specify both positional args :attr:`names` and keyword args
        :attr:`rename_map`.

        Examples::

            >>> imgs = torch.rand(2, 3, 5, 7, names=('N', 'C', 'H', 'W'))
            >>> renamed_imgs = imgs.rename(N='batch', C='channels')
            >>> renamed_imgs.names
            ('batch', 'channels', 'H', 'W')

            >>> renamed_imgs = imgs.rename(None)
            >>> renamed_imgs.names
            (None, None, None, None)

            >>> renamed_imgs = imgs.rename('batch', 'channel', 'height', 'width')
            >>> renamed_imgs.names
            ('batch', 'channel', 'height', 'width')

        .. warning::
            The named tensor API is experimental and subject to change.

        """
        if has_torch_function_unary(self):
            return handle_torch_function(
                Tensor.rename, (self,), self, *names, **rename_map
            )

        # See Note [rename_ / rename API]
        return update_names(self, names, rename_map, inplace=False)

    def to_sparse_coo(self):
        """Convert a tensor to :ref:`coordinate format <sparse-coo-docs>`.

        Examples::

             >>> dense = torch.randn(5, 5)
             >>> sparse = dense.to_sparse_coo()
             >>> sparse._nnz()
             25

        """
        return self.to_sparse()

    def _update_names(self, names, inplace):
        if has_torch_function_unary(self):
            return handle_torch_function(
                Tensor._update_names, (self,), self, names, inplace
            )

        # See Note [rename_ / rename API]
        if inplace:
            return super(Tensor, self).rename_(names)
        else:
            return super(Tensor, self).rename(names)

    @classmethod
    def __torch_function__(cls, func, types, args=(), kwargs=None):
        """
        This __torch_function__ implementation wraps subclasses such that
        methods called on subclasses return a subclass instance instead of
        a ``torch.Tensor`` instance.

        One corollary to this is that you need coverage for torch.Tensor
        methods if implementing __torch_function__ for subclasses.

        We recommend always calling ``super().__torch_function__`` as the base
        case when doing the above.

        While not mandatory, we recommend making `__torch_function__` a classmethod.
        """
        if kwargs is None:
            kwargs = {}

        if not all(issubclass(cls, t) for t in types):
            return NotImplemented

        with _C.DisableTorchFunction():
            ret = func(*args, **kwargs)
            if func in get_default_nowrap_functions():
                return ret
            else:
                return _convert(ret, cls)

    __torch_dispatch__ = _C._disabled_torch_dispatch_impl

    def __dlpack__(self, stream=None):
        """
        Creates a DLpack `capsule https://data-apis.org/array-api/latest/design_topics/data_interchange.html#data-interchange`_
        of the current tensor to be exported to other libraries.

        This function will be called from the `from_dlpack` method
        of the library that will consume the capsule. `from_dlpack` passes the current
        stream to this method as part of the specification.

        Args:
            stream (integer or None): An optional Python integer representing a
            pointer to a CUDA stream. The current stream is synchronized with
            this stream before the capsule is created, and since the capsule
            shares its storage with the tensor this make it safe to access from
            both streams.  If None or -1 is passed then no synchronization is performed.
        """
        if has_torch_function_unary(self):
            return handle_torch_function(Tensor.__dlpack__, (self,), self, stream)

        # DLPack capsules can't capture all of PyTorch's semantics,
        # so we prohibit exporting tensors that would lose their properties like
        # requires_grad and having the conjugate bit set.
        if self.requires_grad:
            raise RuntimeError(
                "Can't export tensors that require gradient, use tensor.detach()"
            )
        if self.is_conj():
            raise RuntimeError("Can't export tensors with the conjugate bit set")
        if self.layout != torch.strided:
            raise RuntimeError(
                "Can't export tensors with layout other than torch.strided"
            )

        if stream is not None and type(stream) is not int:
            # Stream pointers in CUDA/ROCm are uniquely numbered and can
            # be retrieved from their integer value.
            raise TypeError("stream must be ``int`` or ``none``")
        elif stream is not None and stream != -1:
            if self.device.type == "cuda":
                stream = torch.cuda.ExternalStream(stream)
                # Only synchronize on different streams
                sync_stream = torch.cuda.current_stream()
                if stream != sync_stream:
                    event = torch.cuda.Event()
                    event.record(sync_stream)
                    stream.wait_event(event)
        return torch.to_dlpack(self)

    def __dlpack_device__(self) -> Tuple[enum.IntEnum, int]:
        # Avoid circular import
        from torch.utils.dlpack import DLDeviceType

        if has_torch_function_unary(self):
            return handle_torch_function(Tensor.__dlpack_device__, (self,), self)
        idx = self.device.index if self.device.index is not None else 0
        if self.device.type == "cuda" and torch.version.hip is not None:
            device_type = DLDeviceType.kDLROCM
        elif self.device.type == "cpu" and self.is_pinned():
            device_type = DLDeviceType.kDLCPUPinned
        elif self.device.type == "cuda":
            device_type = DLDeviceType.kDLGPU
        elif self.device.type == "cpu":
            device_type = DLDeviceType.kDLCPU
        else:
            raise ValueError(
                "Unknown device type {} for Dlpack".format(self.device.type)
            )
        return (device_type, idx)

    __module__ = "torch"


def _convert(ret, cls):
    if cls is Tensor:
        return ret

    if isinstance(ret, Tensor) and not isinstance(ret, cls):
        ret = ret.as_subclass(cls)

    if isinstance(ret, (tuple, list)):
        # Also handles things like namedtuples
        ret = type(ret)(_convert(r, cls) for r in ret)

    return ret<|MERGE_RESOLUTION|>--- conflicted
+++ resolved
@@ -28,8 +28,6 @@
 
 
 def _handle_torch_function_and_wrap_type_error_to_not_implemented(f):
-    # functools.wraps doesn't work well with methods in python 2
-    method_assignments = ("__name__", "__doc__")
     assigned = functools.WRAPPER_ASSIGNMENTS
 
     @functools.wraps(f, assigned=assigned)
@@ -638,8 +636,6 @@
 
         return solve(self, other)
 
-<<<<<<< HEAD
-=======
     def lstsq(self, other):
         from ._linalg_utils import lstsq
 
@@ -650,7 +646,6 @@
 
         return eig(self, eigenvectors=eigenvectors)
 
->>>>>>> f8e71ca3
     def lu(self, pivot=True, get_infos=False):
         r"""See :func:`torch.lu`"""
         # If get_infos is True, then we don't need to check for errors and vice versa
