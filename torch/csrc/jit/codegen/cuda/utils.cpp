--- conflicted
+++ resolved
@@ -112,22 +112,13 @@
             "Invalid debug dump option: '",
             token,
             "'\nAvailable options:\n",
-<<<<<<< HEAD
             "\tfusion_ir, fusion_ir_math, fusion_ir_presched, kernel_ir, ca_map,\n",
             "\tcuda_kernel, cuda_full, cuda_to_file, debug_info, launch_param,\n",
             "\tsegmented_fusion, fusion_args, kernel_args, dump_eff_bandwidth,\n",
             "\tdraw_segmented_fusion, scheduler_params, parallel_dimensions,\n",
             "\tbuffer_reuse_verbose, ptxas_verbose, halo, segmenter_logging,\n",
             "\tperf_debug_verbose, python_definition, python_frontend_debug,\n",
-            "\ttransform_propagator, cubin, ptx\n");
-=======
-            "\tfusion_ir, fusion_ir_math, kernel_ir, ca_map, cuda_kernel, cuda_full,\n",
-            "\tcuda_to_file, debug_info, launch_param, segmented_fusion, fusion_args,\n",
-            "\tkernel_args, dump_eff_bandwidth, draw_segmented_fusion,\n",
-            "\tscheduler_params, parallel_dimensions, buffer_reuse_verbose,\n",
-            "\tptxas_verbose, halo, segmenter_logging, perf_debug_verbose\n",
             "\ttransform_propagator, cubin, ptx, bank_conflict\n");
->>>>>>> 40e2703d
       }
       options_view = (end_pos != c10::string_view::npos)
           ? options_view.substr(end_pos + 1)
