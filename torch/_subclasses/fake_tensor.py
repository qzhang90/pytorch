import contextlib
import functools
import itertools
import warnings
import weakref
from dataclasses import dataclass
from functools import partial
from typing import Any, Callable, Dict, List, Optional, Type, TypeVar, Union

import torch
import torch.fx.experimental.symbolic_shapes as symbolic_shapes
from torch._ops import OpOverload
from torch._subclasses.meta_utils import MetaConverter, WeakTensorRefKey
from torch.fx.operator_schemas import normalize_function
from torch.multiprocessing.reductions import StorageWeakRef
from torch.overrides import TorchFunctionMode
from torch.utils._mode_utils import no_dispatch
from torch.utils._python_dispatch import enable_torch_dispatch_mode, TorchDispatchMode

from torch.utils._pytree import PyTree, tree_flatten, tree_map

pytree = torch.utils._pytree
T = TypeVar("T")
TensorWeakRef = Any

aten = torch.ops.aten

CONSTANT_NUMEL_LIMIT = 1


@dataclass
class UnsupportedFakeTensorException(RuntimeError):
    reason: str


@dataclass
class DynamicOutputShapeException(RuntimeError):
    func: OpOverload


@dataclass
class DataDependentOutputException(RuntimeError):
    func: OpOverload


_device_not_kwarg_ops = (
    aten._resize_output_.default,
    aten.nested_tensor.default,
    aten.nested_tensor.out,
    aten.pin_memory.default,
    aten.is_pinned.default,
    aten.to.device,
    aten.to.prim_Device,
    aten._pin_memory.default,
    aten._pin_memory.out,
    aten._resize_output.default,
    aten._resize_output.out,
)

# this op is never actually used
_non_kwarg_device_constructors = (aten._list_to_tensor,)


def contains_tensor_types(type):
    tensor_type = torch._C.TensorType.get()
    return type.isSubtypeOf(tensor_type) or any(
        contains_tensor_types(e) for e in type.containedTypes()
    )


_like_tensor_constructors = (
    aten.empty_like.default,
    aten.empty_like.out,
    aten.full_like.default,
    aten.full_like.out,
    aten.ones_like.default,
    aten.ones_like.out,
    aten.rand_like.default,
    aten.rand_like.out,
    aten.randn_like.default,
    aten.randn_like.out,
    aten.randint_like.default,
    aten.randint_like.out,
    aten.randint_like.low_dtype,
    aten.randint_like.low_dtype_out,
    aten.zeros_like.default,
    aten.zeros_like.out,
    aten.new_empty.default,
    aten.new_empty.out,
    aten.new_empty_strided.default,
    aten.new_empty_strided.out,
    aten.new_full.default,
    aten.new_full.out,
    aten.new_zeros.default,
    aten.new_zeros.out,
    aten.new_ones.default,
    aten.new_ones.out,
)


@functools.lru_cache(None)
def _is_tensor_constructor(func: OpOverload):
    assert isinstance(func, OpOverload)
    schema = func._schema
    if any(contains_tensor_types(arg.type) for arg in schema.arguments):
        return False
    # TODO: no real reason to restrict multiple outputs
    return (
        len(schema.returns) == 1 and schema.returns[0].type is torch._C.TensorType.get()
    )


@functools.lru_cache(None)
def get_schema_info(func):
    return torch._C._SchemaInfo(func._schema)  # type: ignore[attr-defined]


def tree_flatten_only(ty: Type[T], pytree: PyTree):
    flat_vals, _ = tree_flatten(pytree)
    return [elem for elem in flat_vals if isinstance(elem, ty)]


# Similar to `MetaConverter`, this is a class for converting
# multiple tensors into fake tensors which share the same view/storage
# structure. Like `MetaConverter`, it uses `WeakTensorRefKey` to
# hold a weak reference for all memoized tensors.
class FakeTensorConverter(object):
    tensor_memo: weakref.WeakValueDictionary
    meta_converter: MetaConverter
    constant_storage_mapping: Dict[StorageWeakRef, List[TensorWeakRef]]

    def __init__(self):
        # FakeTensors store the FakeTensorMode which in turn stores a
        # FakeTensor, so we need to hold a weak reference to the FakeTensor
        # otherwise we would induce a circular reference
        self.tensor_memo = weakref.WeakValueDictionary()
        self.meta_converter = MetaConverter()

        # map from to storage to corresponding constant tensors
        self.constant_storage_mapping = {}

    def add_constant_storage_mapping(self, fake_tensor):
        # when you have a constant, aliased tensor:
        # const_tensor.add_(torch.rand([1]))
        # all aliases of it must become no longer const
        assert isinstance(fake_tensor, FakeTensor) and fake_tensor.constant is not None
        weak_st = StorageWeakRef(fake_tensor.constant.storage())

        # we need a map from a weak storage to all of its corresponding
        # constant tensors. python doesn't have the weak value equivalent
        # of defaultdict(list), so we are using a WeakValueDictionary as one
        if weak_st not in self.constant_storage_mapping:
            self.constant_storage_mapping[weak_st] = []
        self.constant_storage_mapping[weak_st].append(weakref.ref(fake_tensor))

    def invalidate_constant_aliases(self, tensor):
        assert not isinstance(tensor, FakeTensor)

        weak_st = StorageWeakRef(tensor.storage())
        if weak_st not in self.constant_storage_mapping:
            return

        for weak_tensor_ref in self.constant_storage_mapping[weak_st]:
            ten = weak_tensor_ref()
            if ten is not None:
                ten._fix_weakref()
                ten.constant = None

        del self.constant_storage_mapping[weak_st]

    def _get_memo(self, t):
        if WeakTensorRefKey(t) in self.tensor_memo:
            out = self.tensor_memo[WeakTensorRefKey(t)]
            out._fix_weakref()
            return out
        return None

    def set_tensor_memo(self, t, v):
        th = WeakTensorRefKey(t)

        # hold a weak ref to self, otherwise it will be kept alive
        # by the del_ten closure
        self_weak_ref = weakref.ref(self)

        def del_ten():
            self_ref = self_weak_ref()
            if self_ref is None:
                return
            # on shutdown, th may not be in memo
            self_ref.tensor_memo.pop(th, None)

        weakref.finalize(t, del_ten)
        self.tensor_memo[th] = v

    def from_real_tensor(self, fake_mode, t, make_constant=False):
        maybe_memo = self._get_memo(t)
        if maybe_memo is not None:
            return maybe_memo
        existing_device = t.device
        # not yet supported in metatensors
        if t.is_quantized:
            raise UnsupportedFakeTensorException("quantized nyi in meta tensors")
        with no_dispatch():
            meta_t = self.meta_converter(t)
            if meta_t.device.type != "meta":
                raise UnsupportedFakeTensorException("meta converter nyi")
            out = FakeTensor(
                fake_mode,
                meta_t,
                existing_device,
                constant=t if make_constant else None,
            )
            if make_constant:
                self.add_constant_storage_mapping(out)
        if type(t) is torch.nn.Parameter:
            assert not make_constant
            out = torch.nn.Parameter(out, requires_grad=out.requires_grad)  # type: ignore[assignment]
        with warnings.catch_warnings():
            warnings.filterwarnings("ignore", "The .grad attribute of a Tensor")
            grad_not_none = t.grad is not None
        if grad_not_none:
            out.grad = self.from_real_tensor(fake_mode, t.grad)
        self.set_tensor_memo(t, out)
        return out

    def from_meta_and_device(self, fake_mode, t, device):
        maybe_memo = self._get_memo(t)
        if maybe_memo is not None:
            return maybe_memo
        out = FakeTensor(fake_mode, t, device)
        self.set_tensor_memo(t, out)
        return out

    # There are two ways to call this.  First, you can have manually constructed
    # a meta tensor and you need to turn it into a fake tensor.  In that case,
    # pass a meta tensor and a device argument.  Alternately, you can have a
    # real tensor that you need to convert into a fake tensor; in that case,
    # omit the device.
    #
    # The disallowed case: if you specify the device, it MUST be a meta tensor.
    # However, you're allowed to pass a meta tensor to be turned into a fake
    # tensor; although an odd thing to do, this can occur if you're doing
    # cross ref testing and the inner test is already operating on meta tensors
    def __call__(self, fake_mode, t, device=None, *, make_constant=False):
        if device is None:
            return self.from_real_tensor(fake_mode, t, make_constant)
        else:
            assert make_constant is False
            assert t.device.type == "meta"
            return self.from_meta_and_device(fake_mode, t, device)


op_implementations = []


def register_op_impl(run_impl_check: Union[Callable[[OpOverload], bool], OpOverload]):
    def impl_decorator(op_impl):
        global op_implementations
        if isinstance(run_impl_check, OpOverload):
            op_implementations.append((lambda func: func == run_impl_check, op_impl))
        else:
            op_implementations.append((run_impl_check, op_impl))

        return op_impl

    return impl_decorator


@register_op_impl(
    lambda func: (_is_tensor_constructor(func) or func in _like_tensor_constructors)
)
def constructors(fake_mode, func, *args, **kwargs):
    assert func not in _non_kwarg_device_constructors
    _, new_kwargs = normalize_function(
        func, args=args, kwargs=kwargs, normalize_to_only_use_kwargs=True
    )
    if func in _like_tensor_constructors:
        default_device = new_kwargs["input"].device
        # TODO: file issue
        args = (new_kwargs.pop("input"),)
    else:
        # cpu is default device if none is specified
        default_device = torch.device("cpu")
        args = ()
    out_device = new_kwargs.pop("device", None)
    out_device = out_device if out_device is not None else default_device
    new_kwargs["device"] = torch.device("meta")
    r = func(*args, **new_kwargs)
    return FakeTensor(fake_mode, r, out_device)


@register_op_impl(lambda func: func in (aten.to.prim_Device, aten.to.device))
def non_kwarg_to(fake_mode, func, *args, **kwargs):
    _, new_kwargs = normalize_function(
        func, args, kwargs, normalize_to_only_use_kwargs=True
    )
    input_device = new_kwargs["device"]
    out_device = input_device if input_device else new_kwargs["input"].device
    new_kwargs["device"] = torch.device("meta")
    r = func(*args, **new_kwargs)
    return fake_mode.fake_tensor_converter(fake_mode, r, out_device)


# Dont default to default device handling,
# since the device of `the_template` is ignored
@register_op_impl(aten.resize_as_.default)
def resize_as_(fake_mode, func, *args, **kwargs):
    return func(*args, **kwargs)


@register_op_impl(aten._sparse_coo_tensor_with_dims_and_tensors.default)
def _sparse_coo_tensor_with_dims_and_tensors(fake_mode, func, *args, **kwargs):
    # TODO: remove me
    return constructors(fake_mode, func, *args, **kwargs)


# _to_copy fails when run with FakeTensors to cuda device
# TODO: debug
@register_op_impl(aten._to_copy.default)
def to_copy(fake_mode, func, *args, **kwargs):
    _, new_kwargs = normalize_function(
        func, args=args, kwargs=kwargs, normalize_to_only_use_kwargs=True
    )

    input_device = new_kwargs.pop("device", None)
    out_device = input_device if input_device else new_kwargs["input"].device
    with no_dispatch():
        input = new_kwargs.pop("input").to("meta")
        return FakeTensor(fake_mode, aten._to_copy(input, **new_kwargs), out_device)


@register_op_impl(aten.clone.default)
def clone(fake_mode, func, input, memory_format=None):
    out_device = input.device
    with no_dispatch():
        out = aten._to_copy(input.to("meta"), memory_format=memory_format)
        return FakeTensor(fake_mode, out, out_device)


# index.Tensor data-dependent in only some conditions
@register_op_impl(
    lambda func: torch.Tag.dynamic_output_shape in func.tags  # type: ignore[attr-defined]
    and func != aten.index.Tensor
)
def dyn_shape(fake_mode, func, *args, **kwargs):
    raise DynamicOutputShapeException(func)


@register_op_impl(
    lambda func: torch.Tag.data_dependent_output in func.tags  # type: ignore[attr-defined]
)
def data_dep(fake_mode, func, *args, **kwargs):
    if fake_mode.throw_on_data_dependent_ops:
        raise DataDependentOutputException(func)
    return NotImplemented


# Bool Indices get Expanded as Masks
# See: IndexingUtils.h:expandTensors
def check_no_bool_index_tensors(func, self, indices):
    for index in indices:
        if index is not None and index.dtype in (torch.bool, torch.uint8):
            raise DynamicOutputShapeException(func)


def run_and_return_new_tensor_of_input_device(fake_mode, func, args, kwargs):
    _, new_kwargs = normalize_function(
        func, args=args, kwargs=kwargs, normalize_to_only_use_kwargs=True
    )

    out_device = new_kwargs["input"].device
    with in_kernel_invocation_manager(fake_mode):
        out = func(*args, **kwargs)

    return FakeTensor(fake_mode, out, out_device)


# Dont default to default device handling,
# Since op can take in non-zero sized cpu
# index tensors with cuda self
@register_op_impl(aten.index.Tensor)
def index_tensor(fake_mode, func, *args, **kwargs):
    # dynamic shape op if indices are bool/uint8
    check_no_bool_index_tensors(func, *args, **kwargs)

    return run_and_return_new_tensor_of_input_device(fake_mode, func, args, kwargs)


# takes in multiple-devices, dont default to default device handling
@register_op_impl(aten.index_put.default)
def index_put(fake_mode, func, *args, **kwargs):
    return run_and_return_new_tensor_of_input_device(fake_mode, func, args, kwargs)


# same with index_put, but return the input
@register_op_impl(aten.index_put_.default)
def index_put_(fake_mode, func, *args, **kwargs):
    with in_kernel_invocation_manager(fake_mode):
        out = func(*args, **kwargs)

    _, new_kwargs = normalize_function(
        func, args=args, kwargs=kwargs, normalize_to_only_use_kwargs=True
    )

    return new_kwargs["input"]


# Meta tensors give you the ability to run PyTorch code without having to
# actually do computation through tensors allocated on a `meta` device.
# Because the device is `meta`, meta tensors do not model device propagation.
# FakeTensor extends MetaTensors to also carry an additional `fake_device`
# which tracks devices that would have been used.


@contextlib.contextmanager
def in_kernel_invocation_manager(fake_mode):
    fake_mode.in_kernel_invocation = True
    # See: note [Fake Tensor Dispatch Keys]
    torch._C._add_meta_to_tls_dispatch_include()
    try:
        yield
    finally:
        fake_mode.in_kernel_invocation = False
        torch._C._remove_meta_from_tls_dispatch_include()


class FakeTensor(torch.Tensor):
    fake_device: torch.device
    fake_mode: "FakeTensorMode"
    has_sym_ints: bool
    constant: Optional[torch.Tensor]

    # Note: [Fake Tensor Dispatch Keys]
    # In order to model the behavior of device-specific autocast
    # and autograd logic, we update the dispatch keys of FakeTensors
    # to reflect their fake device. This includes the BackendComponent
    # (DispatchKey::Meta -> DispatchKey::CUDA), and also the BackendComponent
    # related Autocast and Autograd keys. __torch__dispatch__ sits below
    # Autocast and Autograd, and is only invoked when we are at the
    # kernel for the BackendComponent. Then, we add Meta to the
    # thread-local dispatch include set to hit the meta kernel
    # instead of the kernel of the BackendComponent for the fake device.
    # The `device_for_backend_keys` does that below

    @staticmethod
    def __new__(cls, fake_mode, elem, device, constant=None):
        return torch.Tensor._make_subclass(
            cls,
            elem,
            elem.requires_grad,
            dispatch_device=True,
            device_for_backend_keys=device,
        )

    def __init__(
        self,
        fake_mode,
        elem,
        device: Union[torch.device, str],
        constant: Optional[torch.Tensor] = None,
    ):
        assert elem.device.type == "meta", elem.device.type
        device = device if isinstance(device, torch.device) else torch.device(device)
        # NB: it is fine, if a little confusing, for device to be meta
        # (we are faking a meta tensor in that case).  However, it often
        # indicates some sort of confusion (e.g., you accidentally passed
        # in a meta tensor when you should have passed in the real tensor).
        # So by default we disallow meta, and if you are working in a situation
        # where it is helpful (e.g., crossref testing) you can turn it back
        # on
        if not fake_mode.allow_meta:
            assert device.type != "meta"
        # normalize cuda device.
        if device.type == "cuda" and device.index is None:
            device = torch.device(f"cuda:{torch.cuda.current_device()}")
        self.fake_device = device
        self.fake_mode = fake_mode
        self.has_sym_ints = symbolic_shapes.has_symbolic_sizes_strides(elem)
        assert not (
            self.has_sym_ints and constant is not None
        ), f"meta: {elem}, constant: {constant}"
        self.constant = constant

    @staticmethod
    def from_tensor(t, fake_mode):
        existing_device = t.device
        # TODO: this should use meta converter
        return FakeTensor(fake_mode, t.to(device="meta"), existing_device)

    # TODO: resolve error in default __repr__
    def __repr__(self):
        with in_kernel_invocation_manager(self.fake_mode):
            self_repr = super().__repr__()
        return f"FakeTensor({self_repr}, {self.fake_device})"

    def new(self, *args, **kwargs):
        # torch.Tensor.new does not go through the normal dispatcher pattern
        # so in order to use the same pattern as normal invocation of
        # returning meta device within the kernel we need to intercept
        # the call here
        # because it doesn't go through the dispatcher, we run into errors
        # when attempting to compute an output in meta, so
        # we compute the real tensor then convert to meta
        out_device = self.fake_device
        with no_dispatch():
            real_out = super().new(*args, **kwargs)

        assert not isinstance(real_out, FakeTensor), real_out
        assert real_out.device.type != "meta", real_out.device

        with no_dispatch():
            meta_out = MetaConverter()(real_out)
            return FakeTensor(self.fake_mode, meta_out, out_device)

    @classmethod
    def __torch_dispatch__(cls, func, types, args=(), kwargs=None):
        # need to handle here to avoid infinite recursion
        # see [in_kernel_invocation]
        if func == torch.ops.prim.device.default:
            assert len(args) == 1 and isinstance(args[0], FakeTensor)
            if args[0].fake_mode.in_kernel_invocation:
                return torch.device("meta")
            else:
                return args[0].fake_device
        # Need this to handle infinite recursion with sparse tensors.
        # Sparse tensors have custom stride policy which means that
        # they will dispatch here on dispatch, and we need to trigger
        # the default behavior.
        # TODO: when we get other tensor types online they will also
        # need to get entries here.
        elif func == torch.ops.aten.sym_size.default:
            return None
        elif func == torch.ops.aten.sym_stride.default:
            return None
        elif func == torch.ops.aten.size.default:
            return None
        elif func == torch.ops.aten.stride.default:
            return None

        # Because fake mode can return NotImplemented (if it sees a subclass
        # it doesn't know how to deal with), this test here is important
        # because the next dispatch after a fake mode will attempt to use
        # subclasses of tensors to dispatch, and any FakeTensor arguments
        # will be considered eligible.
        if any(not issubclass(t, FakeTensor) and t is not torch.Tensor for t in types):
            return NotImplemented

        fake_mode = None
        for arg in itertools.chain(tree_flatten(args)[0], tree_flatten(kwargs)[0]):
            if isinstance(arg, FakeTensor):
                if fake_mode is None:
                    fake_mode = arg.fake_mode
                else:
                    assert fake_mode is arg.fake_mode, "Mixing modes NYI"

        with enable_torch_dispatch_mode(fake_mode):
            return func(*args, **kwargs)

    @staticmethod
    def _find_common_device(func, args, kwargs):
        # cpu - zero-dim tensors can be called in cuda kernels,
        # so overwrite the common_device if it the only existing
        # device comes from a cpu zero-dim tensor
        common_device = None
        is_cpu_zero_dim = None

        def cpu_zero_dim(t):
            return t.device.type == "cpu" and t.dim() == 0

        def merge_devices(t):
            nonlocal common_device
            nonlocal is_cpu_zero_dim
            if not isinstance(t, FakeTensor):
                return

            if common_device is None:
                common_device = t.device
                is_cpu_zero_dim = cpu_zero_dim(t)
                return

            t_is_cpu_zero_dim = cpu_zero_dim(t)
            if t.device == common_device:
                if is_cpu_zero_dim:
                    is_cpu_zero_dim = t_is_cpu_zero_dim
                return

            # mismatching devices !
            # if current tensor is cpu 0 dim, defer to existing device
            if t_is_cpu_zero_dim:
                return

            # current device is from cpu 0 dim tensor, overwrite
            if is_cpu_zero_dim:
                common_device = t.device
                is_cpu_zero_dim = t_is_cpu_zero_dim
                return

            # mismatching devices of non-zero dim tensors, throw
            # This might be valid behavior and need to be explicitly modeled, e.g. reshape_as
            raise RuntimeError(
                f"Unhandled FakeTensor Device Propagation for {func}, found two different devices {common_device}, {t.device}"
            )

        tree_map(merge_devices, args)
        tree_map(merge_devices, kwargs)

        assert common_device is not None, f"Could not find common device for {func}"

        return common_device

    __torch_function__ = torch._C._disabled_torch_function_impl


# We keep one instantiation of `fake_tensor_converter` active
# for the duration of `with torch_enable_mode(FakeTensorMode)`.
# This allows accurate storage aliasing across invocation of
# different operators. While this will keep all freshly allocated
# tensors alive during `FakeTensorMode`, there will no be no
# new allocations of Tensors which have non-meta storage so
# memory should not significantly incraese.


class FakeTensorMode(TorchDispatchMode):
    def __init__(
        self,
        *,
        allow_fallback_kernels=True,
        allow_meta=False,
        throw_on_data_dependent_ops=False,
    ):
        self.allow_fallback_kernels = allow_fallback_kernels
        self.fake_tensor_converter = FakeTensorConverter()
        self.allow_meta = allow_meta

        # TODO: delete arg and default to true. waiting on dynamo perf regression testing
        self.throw_on_data_dependent_ops = throw_on_data_dependent_ops

        # [in_kernel_invocation]
        # when FakeTensor is invoked in user code, .device should return
        # the fake_device of the tensor so that code such as as `if x.is_cuda`
        # or torch.zeros([10, 10], device=x.device) continues to execute as if
        # the FakeTensor were real. However, within kernel execution, we return
        # the `Meta` device because all computation within the kernels should
        # behave as if the Tensors are on meta devices. Kernels should allocate
        # new tensors on meta devices, and checks like `is_meta` should return true.
        # within python refs, we always return the real device by defining
        # the device property
        self.in_kernel_invocation = False

    def __torch_dispatch__(self, func, types, args=(), kwargs=None):
        kwargs = kwargs if kwargs else {}

        if func == torch.ops.prim.device.default:
            assert len(args) == 1 and isinstance(args[0], FakeTensor)
            if args[0].fake_mode.in_kernel_invocation:
                return torch.device("meta")
            else:
                return args[0].fake_device

        flat_arg_tensors = tree_flatten_only(FakeTensor, (args, kwargs))
        flat_symints = tree_flatten_only(torch._C.SymIntNode, (args, kwargs))
        has_symbolic_sizes = (
            any([i.has_sym_ints for i in flat_arg_tensors]) or len(flat_symints) > 0
        )

        converter = self.fake_tensor_converter

        # If this is a lift, the input tensor is guaranteed to be a
        # constant, so we keep a copy of the original argument along so
        # we can query it if we're asked to item() it at some later point
        if func in (torch.ops.aten.lift_fresh.default, aten.lift_fresh_copy.default):
            out = func(*args, **kwargs)
            if self.may_turn_const(out):
                with no_dispatch():
                    return converter(self, out.clone(), make_constant=True)

        # The current constant handling only support tracing systems
        # (aot autograd, torchdynamo) where each operation is run consecutively.
        # Because each operation is run in order, we can trace out and support
        # sequences like: x = torch.tensor(0.); y = x.add_(1)
        # Whenver a constant is written to but with inputs that cannot be evaluated
        # statically, such as random_(), we invalidate all constants that alias the input
        # We will rely on functionalization for use of fake tensors constants as persistent
        # objects on an FX Graph.

        # We dispatch size/stride/numel on the FakeTensor not its constant, so bail on inplace_view
        all_constant = all(e.constant is not None for e in flat_arg_tensors)
        if (
            torch.Tag.nondeterministic_seeded not in func.tags  # type: ignore[attr-defined]
            and torch.Tag.inplace_view not in func.tags  # type: ignore[attr-defined]
            and all_constant
            and len(flat_arg_tensors) != 0
            and not has_symbolic_sizes
        ):
            with no_dispatch():
                const_args, const_kwargs = pytree.tree_map_only(
                    FakeTensor, lambda t: t.constant, (args, kwargs)
                )
                out = func(*const_args, **const_kwargs)

                all_constant = pytree.tree_all_only(
                    torch.Tensor, lambda t: self.may_turn_const(t), out
                )

                if all_constant:
                    return pytree.tree_map_only(
                        torch.Tensor,
                        lambda t: converter(self, t, make_constant=True),
                        out,
                    )

                # we weren't able to turn outputs to constants,
                # so invalidate all constants that might be aliases of the outputs
                for ten in tree_flatten_only(torch.Tensor, out):
                    converter.invalidate_constant_aliases(ten)

        # we are falling through to running non constant tensors, any input constant that
        # is written to must be invalidated
        self.invalidate_written_to_constants(func, flat_arg_tensors, args, kwargs)

        if has_symbolic_sizes:
            # TODO: Find better approach for this
            # Avoid circular import
            from torch._decomp import decomposition_table
            from torch._meta_registrations import meta_table

            with no_dispatch():
                if symbolic_shapes.is_symbolic_op(func):
                    return symbolic_shapes.handle_symbolic_op(func, args, kwargs)
                if func == aten.size.default:
                    raise RuntimeError(
                        "Trying to call aten.size on a tensor with symbolic shapes. "
                        "It's likely that this is from calling tensor.shape in C++"
                    )

            with self.restore():
                if func in meta_table:
                    r = meta_table[func](*args, **kwargs)
                    return r
                if func in decomposition_table:
                    return decomposition_table[func](*args, **kwargs)

                # Decomposes CompositeImplicitAutograd ops
                r = func.decompose(*args, **kwargs)
                if r is not NotImplemented:
                    return r

        # prims already wrap FakeTensor inputs to FakeTensor outputs
        # and do device logic, we dont need do anything but run them
        # and ensure that Meta kernels are dispatched to (see)
        # Fake Tensor Dispatch Keys
        # TODO - we should be use the prim aten impl
        if (
            "prims::" in func._schema.name
            and len(flat_arg_tensors) != 0
            and hasattr(func, "prim_meta_impl")
        ):
            with self.restore():
                return func.prim_meta_impl(*args, **kwargs)

        if has_symbolic_sizes:
            constructors = [aten.empty.memory_format]
            if func not in constructors:
                raise RuntimeError(
                    f"{func} - couldn't find symbolic meta function/decomposition"
                )

        with no_dispatch():
            # if we are in the dispatch mode, we will enter this function even if the inputs
            # are not FakeTensors. For now, throw if any non-Fake Tensor inputs
            # and just support constructors. TODO: extend more broadly
            conversion_made = False
            subclass_seen = False

            def check_non_fake_tensor(x):
                nonlocal conversion_made, subclass_seen
                conversion_made = conversion_made or (
                    isinstance(x, torch.Tensor) and not isinstance(x, FakeTensor)
                )
                subclass_seen = subclass_seen or (
                    isinstance(x, torch.Tensor)
                    and not isinstance(x, FakeTensor)
                    and type(x) is not torch.Tensor
                    and type(x) is not torch.nn.Parameter
                )

            tree_map(check_non_fake_tensor, args)
            tree_map(check_non_fake_tensor, kwargs)

            # Suppose we enable fake tensor mode.  This means that fake tensor
            # mode will run first.  But what if we do an operation that
            # involves a tensor subclass that will desugar into normal tensor
            # operations?  Without this line, fake tensor mode will run first,
            # decide that a conversion was made (since there was a non fake
            # tensor argument), and report an error that converting non
            # fake tensor is not supported.  What we actually wanted to happen
            # was to give the subclass a chance to figure out what it wants to
            # before erroring out.  Returning NotImplemented here allows this.
            #
            # NB: If you're seeing a mysterious infinite loop involving fake
            # tensor, it might be related to this line.  Though I'm not sure
            # how you'll know to read this comment, as this line won't show up
            # in the stack trace.
            if subclass_seen:
                return NotImplemented

            # this is generated from torch.tensor(), which does not use the
            # dispatcher, to allow wrapper subclasses to wrap the new tensor
            # we need to handle before error checking
            if func in [
                aten.lift_fresh.default,
                aten.lift_fresh_copy.default,
            ]:
                assert (
                    len(kwargs) == 0
                    and len(args) == 1
                    and type(args[0]) is torch.Tensor
                ), f"{args} {kwargs}"
                with no_dispatch():
                    return converter(self, args[0])

            if conversion_made:
                raise Exception(
                    "Invoking operators with non-Fake Tensor inputs in FakeTensorMode is not yet supported. "
                    f"Please convert all Tensors to FakeTensors first. Found in {func}(*{args}, **{kwargs})"
                )

            for run_impl_check, op_impl in op_implementations:
                if run_impl_check(func):
                    op_impl_out = op_impl(self, func, *args, **kwargs)
                    if op_impl_out != NotImplemented:
                        return op_impl_out

            try:
                with in_kernel_invocation_manager(self):
                    r = func(*args, **kwargs)
            except NotImplementedError as not_implemented_error:
                if not self.allow_fallback_kernels:
                    raise not_implemented_error
                return run_fallback_kernel(
                    self, func, args, kwargs, not_implemented_error
                )

            # TODO: handle non-kwarg devices
            assert func not in _device_not_kwarg_ops, f"NYI: {func}"

            # Lazily initialized, in case there are no tensor returns
            common_device = None

            def wrap(e, device=None):
                nonlocal common_device
                if isinstance(e, torch.Tensor) and not isinstance(e, FakeTensor):
                    if common_device is None:
                        common_device = FakeTensor._find_common_device(
                            func, args, kwargs
                        )
                    return converter(self, e, device or common_device)
                else:
                    return e

            # if device is specified, use that
            if kwargs.get("device", None):
                return tree_map(partial(wrap, device=kwargs["device"]), r)

            return tree_map(partial(wrap), r)

    def may_turn_const(self, t):
<<<<<<< HEAD
        return (
            self.const_tensors
            and t.numel() <= CONSTANT_NUMEL_LIMIT
            and not t.is_sparse
            and not isinstance(t, FakeTensor)
        )
=======
        return t.numel() <= CONSTANT_NUMEL_LIMIT and not t.is_sparse
>>>>>>> 29672b21

    def invalidate_written_to_constants(self, func, flat_arg_tensors, args, kwargs):
        any_constant = any(e.constant is not None for e in flat_arg_tensors)
        if any_constant and get_schema_info(func).is_mutable():
            schema_info = get_schema_info(func)
            _, new_kwargs = normalize_function(
                func, args=args, kwargs=kwargs, normalize_to_only_use_kwargs=True
            )
            for k, v in new_kwargs.items():
                k = k if (k != "input" or schema_info.has_argument(k)) else "self"
                if (
                    isinstance(v, FakeTensor)
                    and schema_info.is_mutable(k)
                    and v.constant is not None
                ):
                    self.fake_tensor_converter.invalidate_constant_aliases(v.constant)

    def from_tensor(self, tensor):
        return self.fake_tensor_converter(self, tensor)


# NB: returns fake tensors
def run_fallback_kernel(fake_mode, func, args, kwargs, orig_not_implemented_exception):
    # these should all be supported, just to be safe
    # avoid fallback for operators which inplace modify metadata
    # because the input fake tensors would be umodified
    if torch.Tag.inplace_view in func.tags:  # type: ignore[attr-defined]
        raise orig_not_implemented_exception

    with no_dispatch():
        inp_impls = {}

        def to_real_tensor(e):
            if isinstance(e, FakeTensor):
                out = torch.zeros_like(e, device=e.fake_device)
                if e.is_sparse:
                    out._coalesced_(e.is_coalesced())
                inp_impls[id(out)] = e
                return out
            return e

        args = tree_map(to_real_tensor, args)
        kwargs = tree_map(to_real_tensor, kwargs)

        r = func(*args, **kwargs)

        tensor_impls = set()
        storages = set()

        for e in tree_flatten((args, kwargs))[0]:
            if isinstance(e, torch.Tensor):
                if not e.is_sparse:
                    storages.add(e.storage()._cdata)

        # TODO: also check metadata change on inputs
        # proper aliasing/metadata relationship between outputs and inputs will
        # not be set up, bc of conversion to device, unless we can reuse an
        # input impl
        for e in tree_flatten(r)[0]:
            if id(e) not in inp_impls and (
                isinstance(e, torch.Tensor)
                and not e.is_sparse
                and e.storage()._cdata in storages
            ):
                raise orig_not_implemented_exception

    def map_out(e):
        if isinstance(e, torch.Tensor):
            if id(e) in inp_impls:
                return inp_impls[id(e)]
            else:
                return fake_mode.fake_tensor_converter(fake_mode, e)
        else:
            return e

    return tree_map(map_out, r)


# Just for use to allow copying a module to fake tensors,
# does not apply elsewhere
class FakeCopyMode(TorchFunctionMode):
    def __init__(self, fake_mode):
        self.fake_mode = fake_mode

    def __torch_function__(self, func, types, args=(), kwargs=None):
        kwargs = kwargs if kwargs else {}

        # clone will get called in Parameter deepcopy
        if func == torch._C._TensorBase.clone:
            return func(self.fake_mode.from_tensor(args[0]), **kwargs)
        elif func == torch.Tensor.__deepcopy__:
            assert len(args) == 2 and len(kwargs) == 0
            tensor, memo = args

            if id(tensor) in memo:
                return memo[id(tensor)]

            out = self.fake_mode.from_tensor(tensor)
            memo[id(tensor)] = out
            return out
        else:
            with torch._C.DisableTorchFunction():
                return func(*args, **kwargs)<|MERGE_RESOLUTION|>--- conflicted
+++ resolved
@@ -350,9 +350,7 @@
     lambda func: torch.Tag.data_dependent_output in func.tags  # type: ignore[attr-defined]
 )
 def data_dep(fake_mode, func, *args, **kwargs):
-    if fake_mode.throw_on_data_dependent_ops:
-        raise DataDependentOutputException(func)
-    return NotImplemented
+    raise DataDependentOutputException(func)
 
 
 # Bool Indices get Expanded as Masks
@@ -626,14 +624,10 @@
         *,
         allow_fallback_kernels=True,
         allow_meta=False,
-        throw_on_data_dependent_ops=False,
     ):
         self.allow_fallback_kernels = allow_fallback_kernels
         self.fake_tensor_converter = FakeTensorConverter()
         self.allow_meta = allow_meta
-
-        # TODO: delete arg and default to true. waiting on dynamo perf regression testing
-        self.throw_on_data_dependent_ops = throw_on_data_dependent_ops
 
         # [in_kernel_invocation]
         # when FakeTensor is invoked in user code, .device should return
@@ -865,16 +859,11 @@
             return tree_map(partial(wrap), r)
 
     def may_turn_const(self, t):
-<<<<<<< HEAD
         return (
-            self.const_tensors
-            and t.numel() <= CONSTANT_NUMEL_LIMIT
+            t.numel() <= CONSTANT_NUMEL_LIMIT
             and not t.is_sparse
             and not isinstance(t, FakeTensor)
         )
-=======
-        return t.numel() <= CONSTANT_NUMEL_LIMIT and not t.is_sparse
->>>>>>> 29672b21
 
     def invalidate_written_to_constants(self, func, flat_arg_tensors, args, kwargs):
         any_constant = any(e.constant is not None for e in flat_arg_tensors)
