import copy
import functools
import itertools
import math
import numbers
import operator
from typing import Dict, List

import torch.fx
import torch.random

from ..utils import fake_tensors_available

if fake_tensors_available:
    from torch._subclasses import FakeTensor
    from torch._subclasses.fake_tensor import (
        DataDependentOutputException,
        DynamicOutputShapeException,
    )
    from ..utils import deepcopy_to_fake_tensor, wrap_to_fake_tensor

import torch.utils._python_dispatch as py_dispatch
from torch.fx.immutable_collections import immutable_list
from torch.utils._pytree import tree_map

from .. import config, variables
from ..exc import TorchRuntimeError, unimplemented, Unsupported
from ..guards import GuardBuilder
from ..source import AttrSource
from ..utils import (
    clone_input,
    is_lazy_module,
    istype,
    preserve_rng_state,
    product,
    proxy_args_kwargs,
    tensortype_to_dtype,
)
from .base import MutableLocal, typestr, VariableTracker
from .constant import ConstantVariable
from .lists import ShapeVariable, SizeVariable


class _missing:
    pass


def _run_node(output_graph, node, args, kwargs, nnmodule):
    op = node.op
    if op == "call_function":
        return node.target(*args, **kwargs)
    elif op == "call_method":
        return getattr(args[0], node.target)(*args[1:], **kwargs)
    elif op == "call_module":
        assert nnmodule is not None
        return nnmodule(*args, **kwargs)
    elif op == "get_attr":
        return output_graph.get_submodule(node.target)
    raise AssertionError(op)


def _get_real_value(node, output_graph):
    """
    Run the actual computation represented by `node` and return the result.
    This will execute any dependent nodes in the graph as well.
    """
    cache = output_graph.real_value_cache
    if node in cache:
        return cache[node]

    op = node.op
    args, kwargs = torch.fx.node.map_arg(
        (node.args, node.kwargs),
        lambda n: _get_real_value(n, output_graph),
    )

    if op == "call_module":
        nn_module = output_graph.nn_modules[node.target]
        if not is_lazy_module(nn_module):
            nn_module = copy.deepcopy(nn_module)
        else:
            # In the case of a lazy module, we want to run
            # the pre-hooks which initialize it
            nn_module(*args, **kwargs)
    else:
        nn_module = None

    try:
        real_value = _run_node(output_graph, node, args, kwargs, nn_module)
        cache[node] = real_value
    except RuntimeError as e:
        raise TorchRuntimeError() from e
    return real_value


def _get_fake_value(node, tx):
    """
    Run the computation represented by `node` using fake tensors and return the result.
    """
    op = node.op
    fake_wrapper = functools.partial(wrap_to_fake_tensor, fake_mode=tx.fake_mode)
    from ..utils import wrap_fake_exception

    def visit(n: torch.fx.Node):
        return n.meta["example_value"]

    args, kwargs = torch.fx.node.map_arg((node.args, node.kwargs), visit)
    args = tree_map(fake_wrapper, args)
    kwargs = tree_map(fake_wrapper, kwargs)

    nnmodule = None
    if op == "call_module":
        nnmodule = tx.output.nn_modules[node.target]

        if not is_lazy_module(nnmodule):
            nnmodule = deepcopy_to_fake_tensor(nnmodule, tx.fake_mode)

    def context():
        if hasattr(py_dispatch, "enable_torch_dispatch_mode"):
            return py_dispatch.enable_torch_dispatch_mode(tx.fake_mode)
        else:
            return tx.fake_mode

    if op == "call_module" and is_lazy_module(nnmodule):
        assert nnmodule is not None
        # In the case of a lazy module, we want to run
        # the pre-hooks which initialize it
        nnmodule(*args, **kwargs)
    try:
        with context():
            return wrap_fake_exception(
                lambda: _run_node(tx.output, node, args, kwargs, nnmodule)
            )
    except Unsupported:
        raise
    except RuntimeError as e:
        if isinstance(e, DataDependentOutputException):
            if config.capture_scalar_outputs and node.target == "item":
                return torch.zeros(size=(), dtype=args[0].dtype).item()
            else:
                unimplemented(f"data dependent operator: {e.func}")
        elif isinstance(e, DynamicOutputShapeException):
            unimplemented(f"dynamic shape operator: {e.func}")
        else:
            raise TorchRuntimeError() from e


def _clone_input(value):
    if isinstance(value, torch.Tensor):
        use_fake_tensors = fake_tensors_available and config.fake_tensor_propagation
        # tensor subclasses will not be converted to FakeTensors and need to be cloned
        if not use_fake_tensors or not isinstance(value, FakeTensor):
            # NB: ensure strides are preserved
            value = clone_input(value)

    return value


class TensorVariable(VariableTracker):
    """A torch.Tensor input or an intermediate value in the FX graph"""

    _nonvar_fields = [
        "proxy",
        "dtype",
        "device",
        "ndim",
        "size",
        "stride",
        "requires_grad",
        "is_quantized",
        "is_contiguous",
    ]

    def get_real_value(self):
        """
        Get the actual value represented by this variable if computation is run
        using the user-provided inputs.
        NOTE: this runs actual tensor computation and may be
        slow and memory-intensive.
        """
        return _get_real_value(self.proxy.node, self.proxy.tracer)

    @classmethod
    def create(cls, tx, proxy, example_value=None, **options):
        if "guards" in options and options["guards"] is not None:
            tx.output.guards.update(options["guards"])

        assert "example_value" not in proxy.node.meta
        if not config.dynamic_propagation:
            if isinstance(example_value, torch.Tensor):
                options.update(cls.specialize(example_value))
            return cls(proxy, **options)

        use_fake_tensors = fake_tensors_available and config.fake_tensor_propagation

        initial_example_value = example_value

        with preserve_rng_state():
            if example_value is None:
                if use_fake_tensors:
                    example_value = _get_fake_value(proxy.node, tx)
                else:
                    example_value = _get_real_value(proxy.node, tx.output)

            else:
                proxy.tracer.real_value_cache[proxy.node] = _clone_input(example_value)
                if use_fake_tensors:
                    fake_wrapper = functools.partial(
                        wrap_to_fake_tensor, fake_mode=tx.fake_mode
                    )
                    example_value = fake_wrapper(example_value)

        if isinstance(example_value, torch.Tensor):
            is_parameter = isinstance(example_value, torch.nn.Parameter)
            should_specialize = options.pop("should_specialize", False)
            if is_parameter or should_specialize:
                specialized_value = initial_example_value
            else:
                specialized_value = None

            example_value = _clone_input(example_value)
            proxy.node.meta["example_value"] = example_value
            specialized_props = cls.specialize(example_value)
            if use_fake_tensors and isinstance(example_value, FakeTensor):
                specialized_props["class_type"] = (
                    torch.nn.Parameter if is_parameter else torch.Tensor
                )

            specialized_props["specialized_value"] = specialized_value

            options.update(specialized_props)
            return cls(proxy, **options)
        elif (
            hasattr(proxy.node.target, "__name__")
            and proxy.node.target.__name__ == "set_state"
            and isinstance(proxy.node.target.__self__, torch._C.Generator)
            or proxy.node.target == torch.random.set_rng_state
        ):
            from . import TorchVariable

            return TorchVariable(proxy.node.target)
        elif istype(example_value, (int, bool, float)) and config.dynamic_shapes:
            proxy.node.meta["example_value"] = example_value
            return DynamicShapeVariable(proxy, type(example_value), **options)
        elif istype(example_value, torch.Size) and config.dynamic_shapes:
            proxy.node.meta["example_value"] = example_value
            sizes = []
            for i, v in enumerate(example_value):
                proxy_i = proxy[i]
                proxy_i.node.meta["example_value"] = v
                sizes.append(DynamicShapeVariable(proxy_i, int))
            return SizeVariable(sizes, proxy, **options)
        elif istype(example_value, int) and proxy.node.target in (
            torch.seed,
            operator.mod,
            # some mac builds are missing torch.distributed.get_rank()
            getattr(torch.distributed, "get_rank", _missing),
            getattr(torch.distributed, "get_world_size", _missing),
        ):
            proxy.node.meta["example_value"] = example_value
            return DynamicShapeVariable(proxy, type(example_value), **options)
        elif istype(example_value, torch.Size) and all(
            [isinstance(x, int) for x in example_value]
        ):
            sizes = [variables.ConstantVariable(x) for x in example_value]
            return SizeVariable(sizes, **options)
        elif isinstance(example_value, (tuple, list)):
            unpacked = []
            for i, val in enumerate(example_value):
                if val is None:
                    # nn.MultiheadAttention() can return None, see issue #175
                    unpacked.append(
                        variables.ConstantVariable(None, **options),
                    )
                else:
                    unpacked.append(
                        cls.create(
                            tx,
                            proxy.tracer.create_proxy(
                                "call_function", operator.getitem, (proxy, i), {}
                            ),
                            example_value=val,
                            **options,
                        )
                    )
            if istype(example_value, tuple):
                return variables.TupleVariable(unpacked, **options)
            elif istype(example_value, (list, immutable_list)):
                return variables.ListVariable(
                    unpacked, mutable_local=MutableLocal(), **options
                )
            else:
                assert (
                    example_value.__class__.__module__ == "torch.return_types"
                    or hasattr(example_value, "_fields")
                ), "namedtuple?"
                return variables.NamedTupleVariable(
                    unpacked, example_value.__class__, **options
                )
        elif example_value is None or proxy.node.target is torch.manual_seed:
            return variables.ConstantVariable(None, **options)
        elif (
            isinstance(example_value, int)
            and proxy.node.target is torch._utils._element_size
        ):
            proxy.node.meta["example_value"] = example_value
            return variables.ConstantVariable(example_value, **options)
        elif (
            isinstance(example_value, numbers.Number)
            and (
                proxy.node.target == "item"
                or proxy.node.target in {math.sqrt, math.pow}
            )
            and config.capture_scalar_outputs
        ):
            if use_fake_tensors:
                # item raw value should not be accessed
                return FakeItemVariable.create(
                    tx=tx,
                    proxy=proxy,
                    example_value=torch.tensor(example_value),
                    **options,
                )
            else:
                return UnspecializedPythonVariable.create(
                    tx=tx,
                    proxy=proxy,
                    example_value=torch.tensor(example_value),
                    raw_value=None if use_fake_tensors else example_value,
                    need_unwrap=False,
                    **options,
                )
        elif (
            proxy.node.target == torch._C._DisableFuncTorch
<<<<<<< HEAD
            or proxy.node.target
            == getattr(torch._C, "_cuda_isInBadFork", "_cuda_isInBadFork")
=======
            or proxy.node.target == torch.cuda._is_in_bad_fork
>>>>>>> 60e5a2ae
        ):
            from . import UserDefinedObjectVariable

            return UserDefinedObjectVariable(example_value)
        else:
            raise AssertionError(
                "torch.* op returned non-Tensor "
                + f"{typestr(example_value)} {proxy.node.op} {proxy.node.target}"
            )

    def __init__(
        self,
        proxy: torch.fx.Proxy,
        dtype=None,
        device=None,
        ndim=None,
        size=None,
        stride=None,
        requires_grad=None,
        is_quantized=None,
        is_contiguous=None,
        is_sparse=None,
        class_type=torch.Tensor,
        specialized_value=None,
        **kwargs,
    ):
        super(TensorVariable, self).__init__(**kwargs)
        self.proxy = proxy
        self.dtype = dtype
        self.device = device
        self.ndim = ndim
        self.size = size
        self.stride = stride
        self.requires_grad = requires_grad
        self.is_quantized = is_quantized
        self.is_contiguous = is_contiguous
        self.is_sparse = is_sparse
        self.class_type = class_type
        self.specialized_value = specialized_value

    def as_proxy(self):
        return self.proxy

    def python_type(self):
        return self.class_type

    def call_isinstance(self, tensor_type):
        def check_type(ty):
            if ty not in tensortype_to_dtype:
                return issubclass(self.python_type(), ty)

            dtypes = tensortype_to_dtype[ty]
            return self.dtype in dtypes

        if type(tensor_type) is tuple:
            return any([check_type(ty) for ty in tensor_type])
        else:
            return check_type(tensor_type)

    @staticmethod
    def specialize(value: torch.Tensor):
        props = {
            "dtype": value.dtype,
            "device": value.device,
            "ndim": int(value.ndim),
            "requires_grad": value.requires_grad,
            "is_quantized": value.is_quantized,
            "is_sparse": value.is_sparse,
            "class_type": type(value),
        }
        if not config.dynamic_shapes:
            props["size"] = tuple(value.size())
            props["stride"] = tuple(value.stride())
            props["is_contiguous"] = value.is_contiguous()
        return props

    def var_getattr(self, tx, name):
        from . import ConstantVariable, TorchVariable

        result = None
        options = VariableTracker.propagate(self)
        if name == "ndim" and self.ndim is not None:
            result = ConstantVariable(self.ndim, **options)
        elif name == "dtype" and self.dtype is not None:
            result = TorchVariable(self.dtype, **options)
        elif name == "device" and self.device is not None:
            result = TorchVariable(self.device, **options)
        elif name == "is_cuda" and self.device is not None:
            result = ConstantVariable(self.device.type == "cuda", **options)
        elif name == "shape" and self.size is not None:
            sizes = [variables.ConstantVariable(x) for x in self.size]
            result = ShapeVariable(sizes, **options)
        elif name == "requires_grad" and self.requires_grad is not None:
            result = ConstantVariable(self.requires_grad, **options)
        elif name == "is_quantized" and self.is_quantized is not None:
            result = ConstantVariable(self.is_quantized, **options)
        elif name == "is_sparse" and self.is_sparse is not None:
            result = ConstantVariable(self.is_sparse, **options)
        elif name == "shape" and self.size is None:
            result = self.call_method(tx, "size", [], {})
        elif name == "ndim" and self.ndim is None:
            result = self.call_method(tx, "dim", [], {})

        if name == "__class__":
            return TorchVariable(self.python_type(), **options)

        # Add a guard for type matching, these guards are checked before tensor guards
        # In some cases, a <tensor>.<attr> guard can be evaluated first, and break if
        # <tensor> is later changed to another type
        if result is not None and self.source is not None:
            result = result.add_guard(self.make_guard(GuardBuilder.TYPE_MATCH))

        if result is None:
            raise NotImplementedError()

        return result

    def unpack_var_sequence(self, tx):
        options = VariableTracker.propagate(self)
        if self.size:
            return [
                variables.BuiltinVariable(operator.getitem, **options).call_function(
                    tx, [self, variables.ConstantVariable(i)], {}
                )
                for i in range(self.size[0])
            ]

        return super(TensorVariable, self).unpack_var_sequence(tx)

    def call_method(
        self,
        tx,
        name,
        args: "List[VariableTracker]",
        kwargs: "Dict[str, VariableTracker]",
    ) -> "VariableTracker":
        from . import ConstantVariable, TupleVariable

        kwargs = dict(kwargs)

        options = VariableTracker.propagate(self, args, kwargs.values())

        if name == "stride" and self.stride is not None:
            constant_result = ConstantVariable(self.stride, **options)
        elif name == "size" and self.size is not None:
            sizes = [variables.ConstantVariable(x) for x in self.size]
            constant_result = SizeVariable(sizes, **options)
        elif name == "numel" and self.size is not None:
            constant_result = ConstantVariable(product(self.size), **options)
        elif name in ("ndimension", "dim") and self.ndim is not None:
            constant_result = ConstantVariable(self.ndim, **options)
        elif name == "is_floating_point" and self.dtype is not None:
            constant_result = ConstantVariable(self.dtype.is_floating_point, **options)
        elif name == "is_contiguous" and self.is_contiguous is not None:
            if (
                "memory_format" in kwargs
                and kwargs["memory_format"].as_python_constant()
                == torch.contiguous_format
            ):
                kwargs.pop("memory_format")
            constant_result = ConstantVariable(self.is_contiguous, **options)
        else:
            constant_result = None

        if constant_result:
            assert not kwargs, f"Tensor.{name}() unhandled kwargs"
            if len(args) == 1:
                return constant_result.getitem_const(args[0])
            elif args:
                return TupleVariable(
                    [constant_result.getitem_const(a) for a in args], **options
                )
            return constant_result
        elif (
            name == "repeat"
            and not all(
                x.is_python_constant() for x in itertools.chain(args, kwargs.values())
            )
            and not config.dynamic_shapes
        ):
            unimplemented("dynamic Tensor.repeat")
        elif name in ("tolist", "numpy", "backward"):
            unimplemented(f"Tensor.{name}")
        elif name == "nonzero" and not config.dynamic_shapes:
            unimplemented(f"Tensor.{name}")
        elif name == "item":
            if config.capture_scalar_outputs:
                return self.__class__.create(
                    tx,
                    tx.output.create_proxy(
                        "call_method", "item", (self.as_proxy(),), {}, current_tx=tx
                    ),
                    **options,
                )
            else:
                unimplemented(f"Tensor.{name}")
        elif name == "__len__":
            if self.size:
                assert not config.dynamic_shapes
                return ConstantVariable(self.size[0], **options)
            else:
                return self.__class__.create(
                    tx,
                    tx.output.create_proxy(
                        "call_function", len, (self.as_proxy(),), {}, current_tx=tx
                    ),
                    **options,
                )
        elif name == "__setitem__":
            tx.output.guards.update(options["guards"])
            tx.output.create_proxy(
                "call_function",
                operator.setitem,
                *proxy_args_kwargs([self] + args, kwargs),
                current_tx=tx,
            )
            return ConstantVariable(None, **options)
        else:
            # Convert x.new(torch.Size) into x.new_empty(torch.Size),
            # as Tensor.new acts differently with a Size input versus a tuple input.
            if (
                name == "new"
                and len(args) == 1
                and isinstance(args[0], (SizeVariable, ShapeVariable))
                and not config.dynamic_shapes
            ):
                name = "new_empty"

            return self.__class__.create(
                tx,
                tx.output.create_proxy(
                    "call_method",
                    name,
                    *proxy_args_kwargs([self] + args, kwargs),
                    current_tx=tx,
                ),
                **options,
            )


class DynamicShapeVariable(TensorVariable):
    """
    Represents a symbolic size, e.g., as returned by tensor.size(0)
    """

    def __init__(self, proxy, dyn_shape_cls, **kwargs):
        super(DynamicShapeVariable, self).__init__(proxy, **kwargs)
        self.dyn_shape_cls = dyn_shape_cls

    def python_type(self):
        return self.dyn_shape_cls

    def unpack_var_sequence(self, tx):
        super(DynamicShapeVariable, self).unpack_var_sequence(tx)


class TensorWithTFOverrideVariable(VariableTracker):
    """
    Represents a tensor subclass instance with a __torch_function__ override.
    """

    def __init__(
        self,
        tensor_variable,
        orig_tensor_variable_source,
        subclass_torch_function__func,
        subclass_type,
        **kwargs,
    ):
        super(TensorWithTFOverrideVariable, self).__init__(**kwargs)
        self.tensor_variable = tensor_variable
        self.orig_tensor_variable_source = orig_tensor_variable_source
        self.subclass_torch_function__func = subclass_torch_function__func
        self.subclass_type = subclass_type

    def call_method(
        self,
        tx,
        name,
        args: "List[VariableTracker]",
        kwargs: "Dict[str, VariableTracker]",
    ) -> "VariableTracker":
        # This code block implements inlining the __torch_function__ override
        # of `call_method`.
        from . import GetAttrVariable

        options = VariableTracker.propagate(self, args, kwargs.values())
        # insert unwrapped version of self as the first argument
        args = list(args)
        args.insert(0, self.tensor_variable)
        func_var = GetAttrVariable(self.tensor_variable, name)

        unwrapped = TensorWithTFOverrideVariable.inline_torch_function_unwrapped(
            tx,
            func_var,
            self.orig_tensor_variable_source,
            self.subclass_torch_function__func,
            self.subclass_type,
            options,
            args,
            kwargs,
        )

        # TODO(future PR): implement rewrapping conditional on method presence
        # in `torch.overrides.get_default_nowrap_function()`. It's unclear how
        # to do this easily in the current codebase since the resolution of
        # `GetAttrVariable` depends on the type of the underlying object.

        return TensorWithTFOverrideVariable(
            unwrapped,
            self.orig_tensor_variable_source,
            self.subclass_torch_function__func,
            self.subclass_type,
        )

    @staticmethod
    def inline_torch_function_unwrapped(
        tx,
        original_func_var,
        tensor_with_tf_override_source,
        tf_func,
        subclass_type,
        options,
        args,
        kwargs,
    ):
        """
        This function inlines the `__torch_function__` override for `original_func_var`.
        For example, if the user code is

           x1 = torch.sigmoid(x0)

        And `x0` has an override, then:
        * `original_func_var` will be a `VariableTracker` object wrapping `torch.sigmoid`
        * `tensor_with_tf_override_source` will be the `Source` object from
          the original tensor override instance in the beginning of the program
        * `tf_func` will be the custom `__torch_function__` function
        * `subclass_type` will be `type(x0)`

        The caller is expected to properly massage args and kwargs before
        passing them into this function.

        The caller is responsible for wrapping the return value, if needed.
        """
        from . import UserDefinedClassVariable
        from .builder import TupleVariable, VariableBuilder

        source = AttrSource(
            AttrSource(tensor_with_tf_override_source, "__torch_function__"),
            "__func__",
        )
        tf_func_var = VariableBuilder(tx, source)(tf_func)
        type_var = UserDefinedClassVariable(subclass_type, **options)

        # signature:
        # def __torch_function__(cls, func, types, args=(), kwargs=None):
        tf_args = (
            type_var,  # cls
            original_func_var,  # func
            (type_var,),  # types
            TupleVariable(args),  # args
            kwargs,  # kwargs
        )

        # Disable __torch_function__ here to prevent the clone of the
        # example tensor from going into the override.
        with torch._C.DisableTorchFunction():
            return tx.inline_user_function_return(tf_func_var, tf_args, {})


class UnspecializedNumpyVariable(TensorVariable):
    """
    This is a 1-element tensor represents unspecialized numpy float/int.
    """

    def __init__(self, proxy: torch.fx.Proxy, **kwargs):
        raw_value = kwargs.pop("raw_value", None)
        super(UnspecializedNumpyVariable, self).__init__(proxy, **kwargs)
        self.raw_value = raw_value

    @classmethod
    def from_tensor_variable(cls, tensor_variable, raw_value):
        # Convert a `TensorVariable` instance into an `UnspecializedNumpyVariable` instance.
        return UnspecializedNumpyVariable(
            **dict(tensor_variable.__dict__), raw_value=raw_value
        )

    def as_specialized(self, tx):
        for graph_arg in tx.output.graphargs:
            if graph_arg.source is self.source:
                graph_arg.erase()

        for g in self.guards:
            if g.is_volatile:
                g.create_fn = GuardBuilder.CONSTANT_MATCH

        return ConstantVariable(value=self.raw_value, guards=self.guards)


class UnspecializedPythonVariable(TensorVariable):
    """
    This is a 1-element tensor represents unspecialized python float/int.
    """

    def __init__(self, proxy: torch.fx.Proxy, **kwargs):
        raw_value = kwargs.pop("raw_value", None)
        need_unwrap = kwargs.pop("need_unwrap", True)
        super(UnspecializedPythonVariable, self).__init__(proxy, **kwargs)
        self.raw_value = raw_value
        self.need_unwrap = need_unwrap

    @classmethod
    def from_tensor_variable(cls, tensor_variable, raw_value, need_unwrap=True):
        # Convert a `TensorVariable` instance into an `UnspecializedPythonVariable` instance.
        return UnspecializedPythonVariable(
            **dict(tensor_variable.__dict__),
            raw_value=raw_value,
            need_unwrap=need_unwrap,
        )

    def as_specialized(self, tx):
        for graph_arg in tx.output.graphargs:
            if graph_arg.source is self.source:
                graph_arg.erase()

        for g in self.guards:
            if g.is_volatile:
                g.create_fn = GuardBuilder.CONSTANT_MATCH

        return ConstantVariable(value=self.raw_value, guards=self.guards)


class FakeItemVariable(TensorVariable):
    """An unspecialized python variable which prevents access to the underlying raw value.
    This is needed if item is called on a FakeTensor."""

    def __init__(self, proxy: torch.fx.Proxy, **kwargs):
        need_unwrap = kwargs.pop("need_unwrap", False)
        super(FakeItemVariable, self).__init__(proxy, **kwargs)
        self.need_unwrap = need_unwrap

    @classmethod
    def from_tensor_variable(cls, tensor_variable):
        return FakeItemVariable(**dict(tensor_variable.__dict__))<|MERGE_RESOLUTION|>--- conflicted
+++ resolved
@@ -332,12 +332,7 @@
                 )
         elif (
             proxy.node.target == torch._C._DisableFuncTorch
-<<<<<<< HEAD
-            or proxy.node.target
-            == getattr(torch._C, "_cuda_isInBadFork", "_cuda_isInBadFork")
-=======
             or proxy.node.target == torch.cuda._is_in_bad_fork
->>>>>>> 60e5a2ae
         ):
             from . import UserDefinedObjectVariable
 
