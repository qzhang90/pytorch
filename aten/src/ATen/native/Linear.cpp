#include <ATen/ATen.h>
#include <ATen/native/Resize.h>
#include <ATen/NativeFunctions.h>
#include <ATen/native/xnnpack/Engine.h>
#include <ATen/WrapDimUtilsMulti.h>
#include <c10/macros/Macros.h>
#include <c10/util/irange.h>
#include <c10/util/MaybeOwned.h>
#include <ATen/TensorSubclassLikeUtils.h>

#include <array>
#include <cctype>
#include <cstddef>
#include <sstream>
#include <string>
#include <vector>

namespace at { namespace native {

Tensor linear(const Tensor& input, const Tensor& weight, const c10::optional<Tensor>& bias_opt) {
  // See [Note: hacky wrapper removal for optional tensor]
  auto bias = bias_opt.has_value()
    ? c10::MaybeOwned<Tensor>::borrowed(*bias_opt)
    : c10::MaybeOwned<Tensor>::owned(c10::in_place);

  if (input.is_mkldnn()) {
    return at::mkldnn_linear(input, weight, *bias);
  }
#if defined(C10_MOBILE)
  if (xnnpack::use_linear(input, weight, *bias)) {
    return xnnpack::linear(input, weight, *bias);
  }
#endif
  if (input.dim() == 2 && bias->defined()) {
    // Fused op is marginally faster.
    return at::addmm(*bias, input, weight.t());
  }
<<<<<<< HEAD
  if (input.dim() == 3 && bias->defined() && input.is_contiguous()) {
    // Also hit the fused path for contiguous 3D input.
    const auto input_sizes = input.sym_sizes();
    // TODO: make initializer_list work
    const auto result = at::addmm(*bias, input.view_symint(std::vector<c10::SymInt>{input_sizes[0] * input_sizes[1], input_sizes[2]}), weight.t());
    return result.view_symint(std::vector<c10::SymInt>{input_sizes[0], input_sizes[1], result.sym_size(1)});
=======
  if (input.dim() == 3 && bias->defined() && input.is_contiguous() &&
      !input.is_xla()) {
    // Also hit the fused path for contiguous 3D input, if not using xla
    // backend. Reshaping/flattening has some performance implications on xla.
    const auto input_sizes = input.sizes();
    const auto result = at::addmm(*bias, input.view({input_sizes[0] * input_sizes[1], input_sizes[2]}), weight.t());
    return result.view({input_sizes[0], input_sizes[1], result.size(1)});
>>>>>>> 26c136a1
  }
  auto output = at::matmul(input, weight.t());
  if (bias->defined()) {
    // for composite compliance use out-of-place version of `add`
    if (isTensorSubclassLike(*bias) ||
        bias->_fw_grad(/*level*/ 0).defined()) {
      output = at::add(output, *bias);
    } else {
      output.add_(*bias);
    }
  }
  return output;
}

Tensor& linear_out(const Tensor& input, const Tensor& weight, const c10::optional<Tensor>& bias_opt, Tensor& output) {
  TORCH_CHECK(!input.is_mkldnn(), "linear doesn't support out for MKLDNN tensors");
  // See [Note: hacky wrapper removal for optional tensor]
  auto bias = bias_opt.has_value()
              ? c10::MaybeOwned<Tensor>::borrowed(*bias_opt)
              : c10::MaybeOwned<Tensor>::owned(c10::in_place);

  if (input.dim() == 2 && bias->defined()) {
    // Fused op is marginally faster.
    return at::addmm_out(output, *bias, input, weight.t());
  }
  output = at::matmul_out(output, input, weight.t());
  if (bias->defined()) {
    output.add_(*bias);
  }
  return output;
}

// sumproduct_pair computes `(left*right).sum(sumdims)` by means of permutation and
// batch matrix multiplication
// its main purpose is to provide a pairwise reduction for einsum
static Tensor sumproduct_pair(const Tensor& left_, const Tensor& right_, IntArrayRef sum_dims_, bool keepdim) {
  // assumes that tensors have been pre-unsqueezed (so that all dimensions match - after broadcasting)
  // but makes no other assumptions on the order of dimensions
  TORCH_CHECK(left_.dim()==right_.dim(), "number of dimensions must match");
  if (sum_dims_.size() == 0)
    return at::mul(left_, right_);
  int64_t dim = left_.dim();
  auto sum_dims = at::dim_list_to_bitset(sum_dims_, dim);
  // dimensions that will be part of the output (i.e. not summed over) in three vectors
  // dims in lro appear in left, right and output, similarly lo: left and output, ro: right and output
  // also the sizes are kept track of for reshaping
  std::vector<int64_t> lro, lo, ro;
  int64_t lro_size = 1, lo_size = 1, ro_size = 1, sum_size = 1;
  Tensor left = left_;
  Tensor right = right_;
  for (const auto i : c10::irange(dim)) {
    auto sl = left.size(i)>1;
    auto sr = right.size(i)>1;
    if (sum_dims[i]) { // first dimensions that will be summed over after multiplication
      if (sl && sr) {  // dimensions nontrivially in both left and right must be of the same size
        TORCH_CHECK(left.size(i)==right.size(i), "non-broadcast dimensions must match");
        sum_size *= left.size(i);
      } else if (sl) { // if it is only in one of left and right, we can sum right away
        left = left.sum(i, true);
      } else if (sr) {
        right = right.sum(i, true);
      }
    } else if (sl && sr) { // now deal with dimensions  dimensions that will be in the output
      // dimensions nontrivially in both left and right must be of the same size
      TORCH_CHECK(left.size(i)==right.size(i), "non-broadcast dimensions must match");
      lro.push_back(i);
      lro_size *= left.size(i);
    } else if (sl) { // keep track of dimensions appearing only once
      lo.push_back(i);
      lo_size *= left.size(i);
    } else {
      ro.push_back(i);
      ro_size *= right.size(i);
    }
  }
  // we now work with the following permutations / shapes.
  // the pipeline is permute inputs -> reshape inputs -> batch matrix mul -> reshape(view) output -> permute output
  // output: "lro, lo, 1-for-summed-dims, ro" with orgiginal shape dimensions
  // left:   "lro, lo, summed" permuted with lpermutation and the three flattened
  // right:  "lro, summed, ro" permuted with rpermutation and the three flattened
  // then the permuted output is a view of bmm(left, right)
  // finally, opermutation reverts the permutation to the original order of dimensions
  std::vector<int64_t> out_size;
  // NOLINTNEXTLINE(performance-inefficient-vector-operation)
  for (auto& d : lro) out_size.push_back(left.size(d));
  for (auto& d : lo) out_size.push_back(left.size(d));
  for (auto& d : sum_dims_) { out_size.push_back(1); (void)(d); }; // avoid warining about not using d
  for (auto& d : ro) out_size.push_back(right.size(d));

  std::vector<int64_t> lpermutation(lro);
  lpermutation.insert(lpermutation.end(), lo.begin(), lo.end());
  lpermutation.insert(lpermutation.end(), sum_dims_.begin(), sum_dims_.end());
  lpermutation.insert(lpermutation.end(), ro.begin(), ro.end());

  std::vector<int64_t> rpermutation(lro);
  rpermutation.insert(rpermutation.end(), sum_dims_.begin(), sum_dims_.end());
  rpermutation.insert(rpermutation.end(), ro.begin(), ro.end());
  rpermutation.insert(rpermutation.end(), lo.begin(), lo.end());

  std::vector<int64_t> opermutation(lro.size()+lo.size()+sum_dims_.size()+ro.size(), -1);
  {
    int64_t i = 0;

    for (auto it = lro.cbegin(); it != lro.cend(); i++, it++) {
      opermutation[*it] = i;
    }
    for (auto it = lo.cbegin(); it != lo.cend(); i++, it++) {
      opermutation[*it] = i;
    }
    for (auto it = sum_dims_.cbegin(); it != sum_dims_.cend(); i++, it++) {
      opermutation[*it] = i;
    }
    for (auto it = ro.cbegin(); it != ro.cend(); i++, it++) {
      opermutation[*it] = i;
    }
  }

  // now we can execute the operations above
  left = left.permute(lpermutation).reshape({lro_size, lo_size, sum_size});
  right = right.permute(rpermutation).reshape({lro_size, sum_size, ro_size});
  Tensor result = at::bmm(left, right);
  result = result.view(out_size).permute(opermutation);

  // finally squeeze summed dimensions if desired
  if (! keepdim) {
    auto sizes = result.sizes().vec();
    // NOLINTNEXTLINE(bugprone-narrowing-conversions,cppcoreguidelines-narrowing-conversions)
    for (int i = dim-1; i>=0; i--) {
      if (sum_dims[i]) {
        sizes.erase(sizes.begin() + i);
      }
    }
    result = result.view(sizes);
  }
  return result;
}

namespace {

bool einsum_check_label(unsigned char label) {
  return std::isalpha(label);
}

uint8_t einsum_label_to_index(unsigned char label) {
  constexpr uint8_t NUM_OF_LETTERS = 'z' - 'a' + 1;
  return std::isupper(label) ? label - 'A' : NUM_OF_LETTERS + (label - 'a');
}

unsigned char einsum_index_to_label(uint8_t index) {
  constexpr uint8_t NUM_OF_LETTERS = 'z' - 'a' + 1;
  return index < NUM_OF_LETTERS ? index + 'A' : index - NUM_OF_LETTERS + 'a';
}

} // namespace

// There are roughly three parts to compute einsum:
// 1. Parse equation to extract the labels for each input operand and output
// 2. Unsqueeze missing dimensions from input operands and permute to align them
// 3. Compute result by multiplying input operands and summing contraction
//    dimensions We do the last part by reducing to bmm.
Tensor einsum(c10::string_view equation, TensorList operands) {
  TORCH_CHECK(!operands.empty(), "einsum(): must provide at least one operand");

  // Code used to identify ELLIPSIS ("...")
  constexpr uint8_t ELLIPSIS = 52;

  // Find arrow (->) to split equation into lhs and rhs
  const auto arrow_pos = equation.find("->");
  const auto lhs = equation.substr(0, arrow_pos);

  const auto num_ops = operands.size();

  // Convert labels for input operands into an index in [0, 52) and store
  // them in op_labels for each operand along with ELLIPSIS if present.
  std::vector<std::vector<uint8_t>> op_labels(num_ops);
  bool found_ell = false;
  std::size_t curr_op = 0;
  for (auto i = decltype(lhs.length()){0}; i < lhs.length(); ++i) {
    const unsigned char label = lhs[i];
    switch (label) {
      case ' ':
        // Ignore spaces
        break;

      case '.':
        TORCH_CHECK(
            // Only one ellipsis per operand can be given
            !found_ell,
            "einsum(): found \'.\' for operand ",
            curr_op,
            " for which an ellipsis was already found");
        TORCH_CHECK(
            // Ensure it's a valid ellipsis
            i + 2 < lhs.length() && lhs[++i] == '.' && lhs[++i] == '.',
            "einsum(): found \'.\' for operand ",
            curr_op,
            " that is not part of any ellipsis");
        op_labels[curr_op].push_back(ELLIPSIS);
        found_ell = true;
        break;

      case ',':
        // Move onto next operand
        ++curr_op;
        TORCH_CHECK(
            curr_op < num_ops,
            "einsum(): fewer operands were provided than specified in the equation");
        found_ell = false;
        break;

      default:
        // Parse label
        TORCH_CHECK(
            einsum_check_label(label),
            "einsum(): invalid subscript given at index ",
            i,
            " in the equation string, subscripts must be in [a-zA-Z]");
        op_labels[curr_op].push_back(einsum_label_to_index(label));
    }
  }

  TORCH_CHECK(
      curr_op == num_ops - 1,
      "einsum(): more operands were provided than specified in the equation");

  // Labels must be within [a-zA-Z].
  constexpr uint8_t TOTAL_LABELS = 52;
  std::vector<int64_t> label_count(TOTAL_LABELS, 0);

  // The maximum number of dimensions covered by any ellipsis, needed when
  // unsqueezing missing dimensions from operands to permute and broadcast
  int64_t ell_num_dim = 0;

  // Compute label frequency and number of dimensions covered by ellipsis
  // We do this after parsing labels to make it more readable and simpler
  // to compute the number of dimensions covered by ellipsis.
  for(const auto i : c10::irange(num_ops)) {
    const auto operand = operands[i];
    const auto labels = op_labels[i];
    const auto ndims = operand.dim();
    int64_t nlabels = static_cast<int64_t>(labels.size());
    bool has_ellipsis = false;

    for (const auto& label : labels) {
      if (label == ELLIPSIS) {
        --nlabels;
        has_ellipsis = true;
        ell_num_dim = std::max(ell_num_dim, ndims - nlabels);
      } else {
        ++label_count[label];
      }
    }

    TORCH_CHECK(
        has_ellipsis ? nlabels <= ndims : nlabels == ndims,
        "einsum(): the number of subscripts in the equation (",
        nlabels,
        has_ellipsis ? ") is more than the number of dimensions ("
                     : ") does not match the number of dimensions (",
        ndims,
        ") for operand ",
        i,
        has_ellipsis ? "" : " and no ellipsis was given");
  }

  // We want to align the dimensions of every input tensor to have
  // shape out_dims + sum_dims. For this, we create a mapping of label
  // to index into the permuted shape.
  std::vector<int64_t> label_perm_index(TOTAL_LABELS, -1);

  // Current index in the permuted shape
  int64_t perm_index = 0;

  // Start index of ellipsis dimensions in the permuted shape
  int64_t ell_index = 0;
  found_ell = false;

  if (arrow_pos == std::string::npos) {
    // Implicit output is ellipsis (...) + labels seen only once
    perm_index = ell_num_dim;
    found_ell = true;
    for (const auto label : c10::irange(TOTAL_LABELS)) {
      if (label_count[label] == 1) {
        label_perm_index[label] = perm_index++;
      }
    }
  } else {
    // Parse explicit output
    const auto rhs = equation.substr(arrow_pos + 2);
    for (auto i = decltype(rhs.length()){0}; i < rhs.length(); ++i) {
      const unsigned char label = rhs[i];
      switch (label) {
        case ' ':
          // Ignore spaces
          break;

        case '.':
          TORCH_CHECK(
              // There can only be one ellipsis in the output
              !found_ell,
              "einsum(): found \'.\' for output but an ellipsis (...) was already found");
          TORCH_CHECK(
              // Ensure ellipsis is correct
              i + 2 < rhs.length() && rhs[++i] == '.' && rhs[++i] == '.',
              "einsum(): found \'.\' for output that is not part of any ellipsis (...)");
          ell_index = perm_index;
          perm_index += ell_num_dim;
          found_ell = true;
          break;

        default:
          TORCH_CHECK(
              einsum_check_label(label),
              "einsum(): invalid subscript given at index ",
            lhs.size() + 2 + i,
              " in the equation string, subscripts must be in [a-zA-Z]");
          const auto index = einsum_label_to_index(label);
          TORCH_CHECK(
              // Ensure label appeared at least once for some input operand and at
              // most once for the output
              label_count[index] > 0 && label_perm_index[index] == -1,
              "einsum(): output subscript ",
              label,
              label_perm_index[index] > -1
                  ? " appears more than once in the output"
                  : " does not appear in the equation for any input operand");
          label_perm_index[index] = perm_index++;
      }
    }
  }

  // Save output size before adding contraction dims (dims to sum out)
  const int64_t out_size = perm_index;

  // If ellipsis is not part of the output, add to contraction dimensions
  if (!found_ell) {
    ell_index = perm_index;
    perm_index += ell_num_dim;
  }

  // Add contraction labels (labels not present in output)
  for (const auto label : c10::irange(TOTAL_LABELS)) {
    if (label_count[label] > 0 && label_perm_index[label] == -1) {
      label_perm_index[label] = perm_index++;
    }
  }

  // Here we unsqueeze missing dimensions to make all operands have the same
  // number of dimensions. We take diagonals for repeated labels within the
  // same operand. Finally we permute the operands to align dimensions as
  // per the perm_out_index we computed above.
  std::vector<Tensor> permuted_operands;
  for (const auto i: c10::irange(num_ops)) {
    std::vector<int64_t> perm_shape(perm_index, -1);
    std::vector<int64_t> label_dim(TOTAL_LABELS, -1);
    Tensor operand = operands[i];
    const auto labels = op_labels[i];
    const auto original_sizes = operand.sizes();

    int64_t j = 0;
    for (const auto& label : labels) {
      if (label == ELLIPSIS) {
        // Add missing dimensions covered by the ellipsis
        const auto num_missing_dim =
            ell_num_dim - (original_sizes.size() - labels.size() + 1);
        for (const auto k : c10::irange(num_missing_dim)) {
          (void)k; //Suppress unused warning
          operand = operand.unsqueeze(j);
        }
        for (const auto k : c10::irange(ell_num_dim)) {
          perm_shape[ell_index + k] = j++;
        }
      } else if (label_dim[label] != -1) {
        // Repeated label, take diagonal
        const auto dim = label_dim[label];
        TORCH_CHECK(
            operand.size(j) == operand.size(dim),
            "einsum(): subscript ",
            einsum_index_to_label(label),
            " is repeated for operand ",
            i,
            " but the sizes don't match, ",
            operand.size(j),
            " != ",
            operand.size(dim));
        operand = operand.diagonal(0, dim, j).movedim(-1, dim);
      } else {
        // Lookup output index for label
        label_dim[label] = j;
        perm_shape[label_perm_index[label]] = j++;
      }
    }

    // Add dimensions for missing labels
    for (int64_t& index : perm_shape) {
      if (index == -1) {
        operand = operand.unsqueeze(-1);
        index = j++;
      }
    }

    permuted_operands.push_back(operand.permute(perm_shape));
  }

  // Check if operands broadcast and keep track of last operand with
  // dimension size != 1 for optimizing reductions
  std::vector<std::size_t> dim_last_op(perm_index, 0);
  bool has_zero_size_dim = false;
  for (const auto dim : c10::irange(perm_index)) {
    auto broadcast_size = permuted_operands[0].size(dim);
    for (const auto i: c10::irange(1, num_ops)) {
      const auto dim_size = permuted_operands[i].size(dim);
      if (broadcast_size != dim_size && broadcast_size != 1 && dim_size != 1) {
        std::ostringstream msg;
        msg << "einsum(): operands do not broadcast with remapped shapes [original->remapped]:";
        for (const auto j: c10::irange(num_ops)) {
          msg << " " << operands[j].sizes() << "->"
              << permuted_operands[j].sizes();
        }
        TORCH_CHECK(false, msg.str());
      }
      if (dim_size != 1) {
        broadcast_size = dim_size;
        dim_last_op[dim] = i;
      }
    }
    has_zero_size_dim |= broadcast_size == 0;
  }

  // Compute result
  Tensor result = permuted_operands[0];

  // Fast path for when an operand has zero sized dim
  if (has_zero_size_dim) {
    std::vector<int64_t> out_shape(out_size);
    for (const auto i : c10::irange(out_size)) {
      out_shape[i] = permuted_operands[dim_last_op[i]].size(i);
    }
    return at::zeros(out_shape, result.options());
  }

  // Sum out or squeeze dimensions that are size 1 for all later operands
  int64_t dim = out_size;
  for (int64_t i = dim; i < perm_index; ++i, ++dim) {
    if (dim_last_op[i] == 0) {
      if (result.size(dim) == 1) {
        result = result.squeeze(dim--);
      } else {
        result = result.sum(dim--);
      }
    }
  }

  for (const auto i: c10::irange(1, num_ops)) {
    Tensor operand = permuted_operands[i];
    std::vector<int64_t> sum_dims;

    // Sum out or squeeze dimensions that are size 1 for all later operands
    dim = out_size;
    for (int64_t j = dim; j < perm_index; ++j, ++dim) {
      if (dim_last_op[j] < i) {
        operand = operand.squeeze(dim);
        --dim;
      } else if (dim_last_op[j] == i) {
        if (result.size(dim) == 1) {
          operand = operand.sum(dim);
          result = result.squeeze(dim);
          --dim;
        } else {
          sum_dims.push_back(dim);
        }
      }
    }

    // Multiply tensors and sum out dimensions in sum_dims
    if (sum_dims.empty()) {
      result = result.mul(operand);
    } else if (sum_dims.size() == result.sizes().size()) {
      result = result.flatten().dot(operand.flatten());
    } else {
      result = sumproduct_pair(result, operand, sum_dims, false);
    }
  }

  return result;
}

// _trilinear computes a trilinear einstein sum with an unrolled dimension
// the result is `(i1.unsqueeze(expand1)*i2.unsqueeze(expand2)*i2.unsqueeze(expand3)).sum(sumdim)`
// the computation is unrolled in the unroll_dim dimension
// its main purpose is to unify the computations in bilinear and bilinear_backward
Tensor _trilinear(const Tensor& i1_, const Tensor& i2_, const Tensor& i3_,
                  IntArrayRef expand1_, IntArrayRef expand2_, IntArrayRef expand3_,
                  IntArrayRef sumdim_, int64_t unroll_dim) {
  int64_t total_dim = i1_.dim()+expand1_.size();
  TORCH_CHECK((unroll_dim >= 0) && (unroll_dim < total_dim), "unroll_dim must be in [0,", total_dim-1, "]");
  auto expand1 = at::dim_list_to_bitset(expand1_, total_dim);
  auto expand2 = at::dim_list_to_bitset(expand2_, total_dim);
  auto expand3 = at::dim_list_to_bitset(expand3_, total_dim);
  auto sumdim  = at::dim_list_to_bitset(sumdim_,  total_dim);
  Tensor i1 = i1_;
  Tensor i2 = i2_;
  Tensor i3 = i3_;
  std::vector<int64_t> output_size;
  std::vector<int64_t> sum_dims_12, sum_dims_23;
  int64_t unroll_size = -1;
  // asserts...
  for (const auto i : c10::irange(total_dim)) {
    int64_t s = 0;
    if (expand1[i]) {
      i1 = i1.unsqueeze(i);
    } else  {
      s = i1.size(i);
    }
    if (expand2[i]) {
      i2 = i2.unsqueeze(i);
    } else  {
      s = i2.size(i);
    }
    if (expand3[i]) {
      i3 = i3.unsqueeze(i);
      if (sumdim[i] && (i != unroll_dim))
        sum_dims_12.push_back(i);
    } else  {
      s = i3.size(i);
      if (sumdim[i] && (i != unroll_dim))
        sum_dims_23.push_back(i);
    }
    output_size.push_back(sumdim[i] ? 1 : s);
    if (i == unroll_dim)
      unroll_size = s;
  }
  int64_t slicemul1 = (expand1[unroll_dim] ? 0 : 1);
  int64_t slicemul2 = (expand2[unroll_dim] ? 0 : 1);
  int64_t slicemul3 = (expand3[unroll_dim] ? 0 : 1);

  auto output = at::zeros(output_size, i1.options());

  // Three conditionals are necessary since this function is meant to work for both
  // forward and backward, which changes the dimensions of the inputs.
  // Note that if output has zero elems is because (at least) one of i1, i2, i3 has zero elems.
  if (i1.numel() != 0 && i2.numel() != 0 && i3.numel() != 0) {
    if (! sumdim[unroll_dim]) {
      for (const auto k : c10::irange(unroll_size)) {
        Tensor buf = at::native::sumproduct_pair(i1.narrow(unroll_dim, k * slicemul1, 1),
                                                 i2.narrow(unroll_dim, k * slicemul2, 1),
                                                 sum_dims_12, true);
        buf = at::native::sumproduct_pair(buf, i3.narrow(unroll_dim, k * slicemul3, 1), sum_dims_23, true);
        output.narrow(unroll_dim, k, 1).add_(buf);
      }
    }
    else {
      for (const auto k : c10::irange(unroll_size)) {
        Tensor buf = at::native::sumproduct_pair(i1.narrow(unroll_dim, k*slicemul1, 1),
                                                 i2.narrow(unroll_dim, k*slicemul2, 1), sum_dims_12, true);
        buf = at::native::sumproduct_pair(buf, i3.narrow(unroll_dim, k*slicemul3, 1), sum_dims_23, true);
        output.add_(buf);
      }
    }
  }
  for (int64_t i = output.dim()-1; i >= 0; i--)
    if (sumdim[i])
      output.squeeze_(i);
  return output;
}

Tensor bilinear(const Tensor& input1, const Tensor& input2, const Tensor& weight, const c10::optional<Tensor>& bias_opt) {
  // See [Note: hacky wrapper removal for optional tensor]
  c10::MaybeOwned<Tensor> bias_maybe_owned = at::borrow_from_optional_tensor(bias_opt);
  const Tensor& bias = *bias_maybe_owned;

  TORCH_CHECK(input1.dim() == input2.dim(), "bilinear(): input dimensions do not match: got ", input1.dim(), " and ", input2.dim());
  for (const auto i : c10::irange(input1.dim() - 1)) {
    TORCH_CHECK(input1.size(i) == input2.size(i),
              "bilinear(): input batch dimensions do not match at dim ", i, ": got ", input1.size(i), " and ", input2.size(i));
  }
  TORCH_CHECK(input1.size(input1.dim() - 1) == weight.size(1),
            "bilinear(): input1 size does not match weight size: got ",
            input1.size(input1.dim() - 1), " but expected ", weight.size(1));
  TORCH_CHECK(input2.size(input2.dim() - 1) == weight.size(2),
            "bilinear(): input2 size does not match weight size: got ",
            input2.size(input2.dim() - 1), " but expected ", weight.size(2));
  TORCH_CHECK(!bias.defined() || bias.size(0) == weight.size(0),
            "bilinear(): bias size does not match weight size: got ",
            bias.size(0), " but expected ", weight.size(0));

  std::vector<int64_t> output_size;
  auto size1 = input1.sizes();
  output_size.insert(output_size.end(), size1.begin(), size1.end() - 1);
  output_size.push_back(weight.size(0));
  auto input1_flattened = input1.reshape({-1, input1.size(-1)});
  auto input2_flattened = input2.reshape({-1, input2.size(-1)});
  Tensor output = at::_trilinear(input1_flattened, weight, input2_flattened, {1,3}, {0}, {1,2}, {2,3}).reshape(output_size);
  if (bias.defined()) {
    output = output + bias;
  }
  return output;
}

// implements tensordot, a matrix-multiplication-like contraction, but the dimensions given
// in the two dimension lists
Tensor tensordot(const Tensor& input1, const Tensor& input2, IntArrayRef dims1, IntArrayRef dims2) {
  TORCH_CHECK(dims1.size() == dims2.size(), "both dimension lists should have same length");
  int64_t csize = 1;  // total size of the contracted dimensions
  Tensor t1 = input1;
  Tensor t2 = input2;
  for (const auto i : c10::irange(dims1.size())) {
    int s1 = input1.size(dims1[i]);
    int s2 = input2.size(dims2[i]);
    if (s2 == 1) { // broadcasted dimensions can be summed right away
      t1 = t1.sum(dims1[i], true);
    } else if (s1 == 1) {
      t2 = t2.sum(dims2[i], true);
    } else {
      TORCH_CHECK(s1 == s2, "contracted dimensions need to match, but first has size ", s1, " in dim ", dims1[i],
               " and second has size ", s2, " in dim ", dims2[i]);
      csize *= s1;
    }
  }

  auto cdims1 = at::dim_list_to_bitset(dims1, input1.dim());
  auto cdims2 = at::dim_list_to_bitset(dims2, input2.dim());
  std::vector<int64_t> p1, p2, rsizes;  // p1, p2: input permutations, rsizes: sizes of the result
  p1.reserve(input1.dim());
  p2.reserve(input2.dim());
  rsizes.reserve(input1.dim() + input2.dim() - (int64_t) dims1.size());
  int64_t size1 = 1; // number of non-contracted elements in input1
  int64_t size2 = 1; // number of non-contracted elements in input2

  // fill the permutations and compute sizes
  for (const auto i : c10::irange(input1.dim())) {
    if (! cdims1[i]) {
      p1.emplace_back(i);
      size1 *= t1.size(i);
      rsizes.emplace_back(t1.size(i));
    }
  }
  for (const auto x : dims1) {
    p1.emplace_back(x);
  }
  for (const auto x : dims2) {
    p2.emplace_back(x);
  }
  for (const auto i : c10::irange(input2.dim())) {
    if (! cdims2[i]) {
      p2.emplace_back(i);
      size2 *= t2.size(i);
      rsizes.emplace_back(t2.size(i));
    }
  }
  // permut and reshape for matrix multiplication
  t1 = t1.permute(p1).reshape({size1, csize});
  t2 = t2.permute(p2).reshape({csize, size2});
  // multiply and reshape to target size
  return at::mm(t1, t2).reshape(rsizes);
}

Tensor &tensordot_out(const Tensor& input1, const Tensor& input2, IntArrayRef dims1, IntArrayRef dims2, Tensor& result) {
  Tensor result_tmp = at::native::tensordot(input1, input2, dims1, dims2);
  auto result_dtype = result_tmp.scalar_type();
  auto output_tensor_dtype = result.scalar_type();
  auto output_device = result.device();
  auto input1_device = input1.device();
  auto input2_device = input2.device();
  // check if the input & output tensors are on the same device.
  TORCH_CHECK(
    (output_device == input1_device) && (input1_device == input2_device),
    "tensordot: Expected the output and input tensors to be on the "
    "same device, but got the output tensor on ", output_device,
    ", input tensor a on ", input1_device, ", and input tensor b on ", input2_device);
  // check if the computed result has the same dtype as the out tensor
  // (because tensordot does not support type promotion)
  TORCH_CHECK(
    result_dtype == output_tensor_dtype, "tensordot",
    ": Expected the output tensor to have dtype ", result_dtype,
    ", but got an output tensor with dtype ", output_tensor_dtype);
  at::native::resize_output(result, result_tmp.sizes());
  result.copy_(result_tmp);
  return result;
}

}}  // namespace at::native<|MERGE_RESOLUTION|>--- conflicted
+++ resolved
@@ -35,22 +35,14 @@
     // Fused op is marginally faster.
     return at::addmm(*bias, input, weight.t());
   }
-<<<<<<< HEAD
-  if (input.dim() == 3 && bias->defined() && input.is_contiguous()) {
-    // Also hit the fused path for contiguous 3D input.
+  if (input.dim() == 3 && bias->defined() && input.is_contiguous() &&
+      !input.is_xla()) {
+    // Also hit the fused path for contiguous 3D input, if not using xla
+    // backend. Reshaping/flattening has some performance implications on xla.
     const auto input_sizes = input.sym_sizes();
     // TODO: make initializer_list work
     const auto result = at::addmm(*bias, input.view_symint(std::vector<c10::SymInt>{input_sizes[0] * input_sizes[1], input_sizes[2]}), weight.t());
     return result.view_symint(std::vector<c10::SymInt>{input_sizes[0], input_sizes[1], result.sym_size(1)});
-=======
-  if (input.dim() == 3 && bias->defined() && input.is_contiguous() &&
-      !input.is_xla()) {
-    // Also hit the fused path for contiguous 3D input, if not using xla
-    // backend. Reshaping/flattening has some performance implications on xla.
-    const auto input_sizes = input.sizes();
-    const auto result = at::addmm(*bias, input.view({input_sizes[0] * input_sizes[1], input_sizes[2]}), weight.t());
-    return result.view({input_sizes[0], input_sizes[1], result.size(1)});
->>>>>>> 26c136a1
   }
   auto output = at::matmul(input, weight.t());
   if (bias->defined()) {
