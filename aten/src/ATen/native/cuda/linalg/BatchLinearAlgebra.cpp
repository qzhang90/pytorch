#define TORCH_ASSERT_ONLY_METHOD_OPERATORS
#include <utility>

#include <ATen/native/BatchLinearAlgebra.h>
#include <ATen/core/Tensor.h>
#include <ATen/Context.h>
#include <ATen/cuda/CUDAContext.h>
#include <ATen/Dispatch.h>
#include <ATen/cuda/PinnedMemoryAllocator.h>
#include <ATen/cuda/detail/IndexUtils.cuh>

#include <c10/util/Exception.h>

#include <ATen/native/LinearAlgebraUtils.h>
#include <ATen/native/cuda/MiscUtils.h>
#include <ATen/native/LinearAlgebra.h>
#include <ATen/native/BatchLinearAlgebra.h>
#include <ATen/native/cuda/linalg/BatchLinearAlgebraLib.h>
#include <ATen/native/cuda/linalg/MagmaUtils.h>
#include <ATen/native/cpu/zmath.h>

#ifndef AT_PER_OPERATOR_HEADERS
#include <ATen/Functions.h>
#include <ATen/NativeFunctions.h>
#else
#include <ATen/ops/_cholesky_solve_helper_native.h>
#include <ATen/ops/_linalg_inv_out_helper_native.h>
#include <ATen/ops/_linalg_qr_helper_native.h>
#include <ATen/ops/_symeig_helper_native.h>
#include <ATen/ops/arange.h>
#include <ATen/ops/empty.h>
#include <ATen/ops/empty_like.h>
#include <ATen/ops/empty_strided.h>
#include <ATen/ops/linalg_eigh.h>
#include <ATen/ops/linalg_eigvalsh.h>
#include <ATen/ops/linalg_solve_triangular.h>
#include <ATen/ops/lstsq_native.h>
#include <ATen/ops/zeros.h>
#endif

#if AT_MAGMA_ENABLED()
#include <magma_types.h>
#include <magma_v2.h>
#include <ATen/cuda/detail/CUDAHooks.h>

const bool use_magma_ = true;

namespace {
struct MagmaInitializer {
  MagmaInitializer() {
#if defined(BUILD_LAZY_CUDA_LINALG)
    magma_init();
#else
    ::at::cuda::detail::set_magma_init_fn([]{ magma_init(); });
#endif
  }
} initializer;
}  // namespace (anonymous)

#else
const bool use_magma_ = false;

#endif

namespace at {
namespace native {
#if defined(BUILD_LAZY_CUDA_LINALG)
// All registrations with PyTorch runtime should be done dynamically
// so if library is lazy loaded it must not export anything, otherwise
// it can result in symbol clashes
namespace lazy_linalg {
#endif

#if AT_MAGMA_ENABLED()
template<class scalar_t>
<<<<<<< HEAD
=======
void magmaSolve(
    magma_int_t n, magma_int_t nrhs, scalar_t* dA, magma_int_t ldda,
    magma_int_t* ipiv, scalar_t* dB, magma_int_t lddb, magma_int_t* info);

template<class scalar_t>
void magmaSolveBatched(
    magma_int_t n, magma_int_t nrhs, scalar_t** dA_array, magma_int_t ldda,
    magma_int_t** dipiv_array, scalar_t** dB_array, magma_int_t lddb,
    magma_int_t* dinfo_array, magma_int_t batch_count, const MAGMAQueue& magma_queue);

template <class scalar_t>
void magmaLdlHermitian(
    magma_uplo_t uplo,
    magma_int_t n,
    scalar_t* dA,
    magma_int_t ldda,
    magma_int_t* ipiv,
    magma_int_t* info) {
  TORCH_CHECK(
      false,
      "LDL decomposition is not available.",
      "Please rebuild with MAGMA 2.5.4+.");
}

template<class scalar_t>
>>>>>>> f7a112ba
void magmaLu(
    magma_int_t m, magma_int_t n, scalar_t* dA, magma_int_t ldda,
    magma_int_t* ipiv, magma_int_t* info);

template<class scalar_t>
void magmaLuBatched(
    magma_int_t m, magma_int_t n, scalar_t** dA_array, magma_int_t ldda,
    magma_int_t** ipiv_array, magma_int_t* info_array, magma_int_t batchsize,
    const MAGMAQueue& magma_queue);

template<class scalar_t>
void magmaLuNoPiv(
    magma_int_t m, magma_int_t n, scalar_t* dA, magma_int_t ldda,
    magma_int_t* info);

template<class scalar_t>
void magmaLuNoPivBatched(
    magma_int_t m, magma_int_t n, scalar_t** dA_array, magma_int_t ldda,
    magma_int_t* info_array, magma_int_t batchsize, const MAGMAQueue& magma_queue);

template<class scalar_t>
inline magma_int_t magmaGetriOptimalBlocksize(magma_int_t n);

template<class scalar_t>
void magmaGetri(
    magma_int_t n, scalar_t* dA, magma_int_t ldda, magma_int_t* ipiv, scalar_t* dwork,
    magma_int_t lwork, magma_int_t* info);

template<class scalar_t>
void magmaGetriBatched(
    magma_int_t n, scalar_t** dA_array, magma_int_t ldda,
    magma_int_t** ipiv_array, scalar_t** dinvA_array, magma_int_t lddia,
    magma_int_t* info_array, magma_int_t batchsize, const MAGMAQueue& magma_queue);

template<class scalar_t>
void magmaCholeskySolve(
    magma_uplo_t uplo, magma_int_t n, magma_int_t nrhs, scalar_t* dA, magma_int_t ldda,
    scalar_t* dB, magma_int_t lddb, magma_int_t* info);

template<class scalar_t>
void magmaCholeskySolveBatched(
    magma_uplo_t uplo, magma_int_t n, magma_int_t nrhs, scalar_t** dA_array, magma_int_t ldda,
    scalar_t** dB_array, magma_int_t lddb, magma_int_t& info, magma_int_t batchsize, const MAGMAQueue& magma_queue);

template<class scalar_t>
void magmaCholesky(
    magma_uplo_t uplo, magma_int_t n, scalar_t* dA,
    magma_int_t ldda, magma_int_t* info);

template<class scalar_t>
void magmaCholeskyBatched(
    magma_uplo_t uplo, magma_int_t n, scalar_t** dA_array, magma_int_t ldda,
    magma_int_t* info_array, magma_int_t batchsize, const MAGMAQueue& magma_queue);

template<class scalar_t>
void magmaTriangularSolveBatched(
    magma_side_t side, magma_uplo_t uplo, magma_trans_t trans, magma_diag_t diag, magma_int_t m, magma_int_t n,
    scalar_t** dA_array, magma_int_t ldda, scalar_t** dB_array, magma_int_t lddb, magma_int_t batchsize,
    const MAGMAQueue& magma_queue);

template<class scalar_t>
inline magma_int_t magmaGeqrfOptimalBlocksize(magma_int_t m, magma_int_t n);

template<class scalar_t>
void magmaGeqrf(
    magma_int_t m, magma_int_t n, scalar_t* dA, magma_int_t ldda,
    scalar_t* tau, scalar_t* dT, magma_int_t* info, bool is_v2);

template<class scalar_t>
void magmaOrgqr(
    magma_int_t m, magma_int_t n, magma_int_t k, scalar_t* dA,
    magma_int_t ldda, scalar_t* tau, scalar_t* dT, magma_int_t nb, magma_int_t* info);

template<class scalar_t, class value_t=scalar_t>
void magmaSyevd(
    magma_vec_t jobz, magma_uplo_t uplo, magma_int_t n, scalar_t* dA, magma_int_t ldda,
    value_t* w, scalar_t* wA, magma_int_t ldwa, scalar_t* work, magma_int_t lwork, value_t* rwork,
    magma_int_t lrwork, magma_int_t* iwork, magma_int_t liwork, magma_int_t* info);

template<class scalar_t, class value_t=scalar_t>
void magmaEig(
    magma_vec_t jobvl, magma_vec_t jobvr, magma_int_t n, scalar_t *A, magma_int_t lda,
    scalar_t *w, scalar_t *VL, magma_int_t ldvl,
    scalar_t *VR, magma_int_t ldvr, scalar_t *work, magma_int_t lwork,
    value_t *rwork,
    magma_int_t *info);

template<class scalar_t, class value_t=scalar_t>
void magmaSvd(
    magma_vec_t jobz, magma_int_t m, magma_int_t n, scalar_t* A,
    magma_int_t lda, value_t* s, scalar_t* U, magma_int_t ldu,
    scalar_t* Vh, magma_int_t ldvh, scalar_t* work, magma_int_t lwork,
    value_t* rwork,
    magma_int_t* iwork, magma_int_t* info);

template<class scalar_t>
void magmaLuSolve(
    magma_int_t n, magma_int_t nrhs, scalar_t* dA, magma_int_t ldda, magma_int_t* ipiv,
    scalar_t* dB, magma_int_t lddb, magma_int_t* info, magma_trans_t trans);

template<class scalar_t>
void magmaLuSolveBatched(
    magma_int_t n, magma_int_t nrhs, scalar_t** dA_array, magma_int_t ldda, magma_int_t** dipiv_array,
    scalar_t** dB_array, magma_int_t lddb, magma_int_t& info,
    magma_int_t batchsize, const MAGMAQueue& magma_queue, magma_trans_t trans);

template<class scalar_t>
void magmaGels(
    magma_trans_t trans, magma_int_t m, magma_int_t n, magma_int_t nrhs,
    scalar_t* dA, magma_int_t ldda, scalar_t* dB, magma_int_t lddb,
    scalar_t* hwork, magma_int_t lwork, magma_int_t* info);

template<>
<<<<<<< HEAD
=======
void magmaSolve<double>(
    magma_int_t n, magma_int_t nrhs, double* dA, magma_int_t ldda,
    magma_int_t* ipiv, double* dB, magma_int_t lddb, magma_int_t* info) {
  MagmaStreamSyncGuard guard;
  magma_dgesv_gpu(n, nrhs, dA, ldda, ipiv, dB, lddb, info);
  AT_CUDA_CHECK(cudaGetLastError());
}

template<>
void magmaSolve<float>(
    magma_int_t n, magma_int_t nrhs, float* dA, magma_int_t ldda,
    magma_int_t* ipiv, float* dB, magma_int_t lddb, magma_int_t* info) {
  MagmaStreamSyncGuard guard;
  magma_sgesv_gpu(n, nrhs, dA, ldda, ipiv, dB, lddb, info);
  AT_CUDA_CHECK(cudaGetLastError());
}

template<>
void magmaSolve<c10::complex<double>>(
    magma_int_t n, magma_int_t nrhs, c10::complex<double>* dA, magma_int_t ldda,
    magma_int_t* ipiv, c10::complex<double>* dB, magma_int_t lddb, magma_int_t* info) {
  MagmaStreamSyncGuard guard;
  magma_zgesv_gpu(n, nrhs,
    reinterpret_cast<magmaDoubleComplex*>(dA), ldda, ipiv,
    reinterpret_cast<magmaDoubleComplex*>(dB), lddb, info);
  AT_CUDA_CHECK(cudaGetLastError());
}

template<>
void magmaSolve<c10::complex<float>>(
    magma_int_t n, magma_int_t nrhs, c10::complex<float>* dA, magma_int_t ldda,
    magma_int_t* ipiv, c10::complex<float>* dB, magma_int_t lddb, magma_int_t* info) {
  MagmaStreamSyncGuard guard;
  magma_cgesv_gpu(n, nrhs,
    reinterpret_cast<magmaFloatComplex*>(dA), ldda, ipiv,
    reinterpret_cast<magmaFloatComplex*>(dB), lddb, info);
  AT_CUDA_CHECK(cudaGetLastError());
}

template<>
void magmaSolveBatched<double>(
    magma_int_t n, magma_int_t nrhs, double** dA_array, magma_int_t ldda,
    magma_int_t** dipiv_array, double** dB_array, magma_int_t lddb,
    magma_int_t* dinfo_array, magma_int_t batch_count, const MAGMAQueue& magma_queue) {
  magma_dgesv_batched(n, nrhs, dA_array, ldda, dipiv_array, dB_array, lddb, dinfo_array, batch_count, magma_queue.get_queue());
  AT_CUDA_CHECK(cudaGetLastError());
}

template<>
void magmaSolveBatched<float>(
    magma_int_t n, magma_int_t nrhs, float** dA_array, magma_int_t ldda,
    magma_int_t** dipiv_array, float** dB_array, magma_int_t lddb,
    magma_int_t* dinfo_array, magma_int_t batch_count, const MAGMAQueue& magma_queue) {
  magma_sgesv_batched(n, nrhs, dA_array, ldda, dipiv_array, dB_array, lddb, dinfo_array, batch_count, magma_queue.get_queue());
  AT_CUDA_CHECK(cudaGetLastError());
}

template<>
void magmaSolveBatched<c10::complex<double>>(
    magma_int_t n, magma_int_t nrhs, c10::complex<double>** dA_array, magma_int_t ldda,
    magma_int_t** dipiv_array, c10::complex<double>** dB_array, magma_int_t lddb,
    magma_int_t* dinfo_array, magma_int_t batch_count, const MAGMAQueue& magma_queue) {
  magma_zgesv_batched(n, nrhs,
    reinterpret_cast<magmaDoubleComplex**>(dA_array), ldda, dipiv_array,
    reinterpret_cast<magmaDoubleComplex**>(dB_array), lddb, dinfo_array, batch_count, magma_queue.get_queue());
  AT_CUDA_CHECK(cudaGetLastError());
}

template<>
void magmaSolveBatched<c10::complex<float>>(
    magma_int_t n, magma_int_t nrhs, c10::complex<float>** dA_array, magma_int_t ldda,
    magma_int_t** dipiv_array, c10::complex<float>** dB_array, magma_int_t lddb,
    magma_int_t* dinfo_array, magma_int_t batch_count, const MAGMAQueue& magma_queue) {
  magma_cgesv_batched(n, nrhs,
    reinterpret_cast<magmaFloatComplex**>(dA_array), ldda, dipiv_array,
    reinterpret_cast<magmaFloatComplex**>(dB_array), lddb, dinfo_array, batch_count, magma_queue.get_queue());
  AT_CUDA_CHECK(cudaGetLastError());
}

#if MAGMA_VERSION_MAJOR >= 2 && MAGMA_VERSION_MINOR >= 5 && \
    MAGMA_VERSION_MICRO >= 4

template <>
void magmaLdlHermitian<double>(
    magma_uplo_t uplo,
    magma_int_t n,
    double* dA,
    magma_int_t ldda,
    magma_int_t* ipiv,
    magma_int_t* info) {
  MagmaStreamSyncGuard guard;
  magma_dsytrf_gpu(uplo, n, dA, ldda, ipiv, info);
  AT_CUDA_CHECK(cudaGetLastError());
}

template <>
void magmaLdlHermitian<float>(
    magma_uplo_t uplo,
    magma_int_t n,
    float* dA,
    magma_int_t ldda,
    magma_int_t* ipiv,
    magma_int_t* info) {
  MagmaStreamSyncGuard guard;
  magma_ssytrf_gpu(uplo, n, dA, ldda, ipiv, info);
  AT_CUDA_CHECK(cudaGetLastError());
}

template <>
void magmaLdlHermitian<c10::complex<double>>(
    magma_uplo_t uplo,
    magma_int_t n,
    c10::complex<double>* dA,
    magma_int_t ldda,
    magma_int_t* ipiv,
    magma_int_t* info) {
  MagmaStreamSyncGuard guard;
  magma_zhetrf_gpu(
      uplo, n, reinterpret_cast<magmaDoubleComplex*>(dA), ldda, ipiv, info);
  AT_CUDA_CHECK(cudaGetLastError());
}

template <>
void magmaLdlHermitian<c10::complex<float>>(
    magma_uplo_t uplo,
    magma_int_t n,
    c10::complex<float>* dA,
    magma_int_t ldda,
    magma_int_t* ipiv,
    magma_int_t* info) {
  MagmaStreamSyncGuard guard;
  magma_chetrf_gpu(
      uplo, n, reinterpret_cast<magmaFloatComplex*>(dA), ldda, ipiv, info);
  AT_CUDA_CHECK(cudaGetLastError());
}

#endif // MAGMA_VERSION_MAJOR >= 2 && MAGMA_VERSION_MINOR >= 5 &&
       // MAGMA_VERSION_MICRO >= 4

template<>
>>>>>>> f7a112ba
void magmaLu<double>(
    magma_int_t m, magma_int_t n, double* dA, magma_int_t ldda,
    magma_int_t* ipiv, magma_int_t* info) {
  MagmaStreamSyncGuard guard;
  magma_dgetrf_gpu(m, n, dA, ldda, ipiv, info);
  AT_CUDA_CHECK(cudaGetLastError());
}

template<>
void magmaLu<float>(
    magma_int_t m, magma_int_t n, float* dA, magma_int_t ldda,
    magma_int_t* ipiv, magma_int_t* info) {
  MagmaStreamSyncGuard guard;
  magma_sgetrf_gpu(m, n, dA, ldda, ipiv, info);
  AT_CUDA_CHECK(cudaGetLastError());
}

template<>
void magmaLu<c10::complex<double>>(
    magma_int_t m, magma_int_t n, c10::complex<double>* dA, magma_int_t ldda,
    magma_int_t* ipiv, magma_int_t* info) {
  MagmaStreamSyncGuard guard;
  magma_zgetrf_gpu(m, n, reinterpret_cast<magmaDoubleComplex*>(dA), ldda, ipiv, info);
  AT_CUDA_CHECK(cudaGetLastError());
}

template<>
void magmaLu<c10::complex<float>>(
    magma_int_t m, magma_int_t n, c10::complex<float>* dA, magma_int_t ldda,
    magma_int_t* ipiv, magma_int_t* info) {
  MagmaStreamSyncGuard guard;
  magma_cgetrf_gpu(m, n, reinterpret_cast<magmaFloatComplex*>(dA), ldda, ipiv, info);
  AT_CUDA_CHECK(cudaGetLastError());
}

template<>
void magmaLuBatched<double>(
    magma_int_t m, magma_int_t n, double** dA_array, magma_int_t ldda,
    magma_int_t** ipiv_array, magma_int_t* info_array, magma_int_t batchsize,
    const MAGMAQueue& magma_queue) {
  magma_dgetrf_batched(m, n, dA_array, ldda, ipiv_array, info_array, batchsize, magma_queue.get_queue());
  AT_CUDA_CHECK(cudaGetLastError());
}

template<>
void magmaLuBatched<float>(
    magma_int_t m, magma_int_t n, float** dA_array, magma_int_t ldda,
    magma_int_t** ipiv_array, magma_int_t* info_array, magma_int_t batchsize,
    const MAGMAQueue& magma_queue) {
  magma_sgetrf_batched(m, n, dA_array, ldda, ipiv_array, info_array, batchsize, magma_queue.get_queue());
  AT_CUDA_CHECK(cudaGetLastError());
}

template<>
void magmaLuBatched<c10::complex<double>>(
    magma_int_t m, magma_int_t n, c10::complex<double>** dA_array, magma_int_t ldda,
    magma_int_t** ipiv_array, magma_int_t* info_array, magma_int_t batchsize,
    const MAGMAQueue& magma_queue) {
  magma_zgetrf_batched(m, n, reinterpret_cast<magmaDoubleComplex**>(dA_array), ldda, ipiv_array, info_array, batchsize, magma_queue.get_queue());
  AT_CUDA_CHECK(cudaGetLastError());
}

template<>
void magmaLuBatched<c10::complex<float>>(
    magma_int_t m, magma_int_t n, c10::complex<float>** dA_array, magma_int_t ldda,
    magma_int_t** ipiv_array, magma_int_t* info_array, magma_int_t batchsize,
    const MAGMAQueue& magma_queue) {
  magma_cgetrf_batched(m, n, reinterpret_cast<magmaFloatComplex**>(dA_array), ldda, ipiv_array, info_array, batchsize, magma_queue.get_queue());
  AT_CUDA_CHECK(cudaGetLastError());
}

template<>
void magmaLuNoPiv<double>(
    magma_int_t m, magma_int_t n, double* dA, magma_int_t ldda,
    magma_int_t* info) {
  MagmaStreamSyncGuard guard;
  magma_dgetrf_nopiv_gpu(m, n, dA, ldda, info);
  AT_CUDA_CHECK(cudaGetLastError());
}

template<>
void magmaLuNoPiv<float>(
    magma_int_t m, magma_int_t n, float* dA, magma_int_t ldda,
    magma_int_t* info) {
  MagmaStreamSyncGuard guard;
  magma_sgetrf_nopiv_gpu(m, n, dA, ldda, info);
  AT_CUDA_CHECK(cudaGetLastError());
}

template<>
void magmaLuNoPiv<c10::complex<double>>(
    magma_int_t m, magma_int_t n, c10::complex<double>* dA, magma_int_t ldda,
    magma_int_t* info) {
  MagmaStreamSyncGuard guard;
  magma_zgetrf_nopiv_gpu(m, n, reinterpret_cast<magmaDoubleComplex*>(dA), ldda, info);
  AT_CUDA_CHECK(cudaGetLastError());
}

template<>
void magmaLuNoPiv<c10::complex<float>>(
    magma_int_t m, magma_int_t n, c10::complex<float>* dA, magma_int_t ldda,
    magma_int_t* info) {
  MagmaStreamSyncGuard guard;
  magma_cgetrf_nopiv_gpu(m, n, reinterpret_cast<magmaFloatComplex*>(dA), ldda, info);
  AT_CUDA_CHECK(cudaGetLastError());
}

template<>
void magmaLuNoPivBatched<double>(
    magma_int_t m, magma_int_t n, double** dA_array, magma_int_t ldda,
    magma_int_t* info_array, magma_int_t batchsize, const MAGMAQueue& magma_queue) {
  magma_dgetrf_nopiv_batched(m, n, dA_array, ldda, info_array, batchsize, magma_queue.get_queue());
  AT_CUDA_CHECK(cudaGetLastError());
}

template<>
void magmaLuNoPivBatched<float>(
    magma_int_t m, magma_int_t n, float** dA_array, magma_int_t ldda,
    magma_int_t* info_array, magma_int_t batchsize, const MAGMAQueue& magma_queue) {
  magma_sgetrf_nopiv_batched(m, n, dA_array, ldda, info_array, batchsize, magma_queue.get_queue());
  AT_CUDA_CHECK(cudaGetLastError());
}

template<>
void magmaLuNoPivBatched<c10::complex<double>>(
    magma_int_t m, magma_int_t n, c10::complex<double>** dA_array, magma_int_t ldda,
    magma_int_t* info_array, magma_int_t batchsize, const MAGMAQueue& magma_queue) {
  magma_zgetrf_nopiv_batched(m, n, reinterpret_cast<magmaDoubleComplex**>(dA_array), ldda, info_array, batchsize, magma_queue.get_queue());
  AT_CUDA_CHECK(cudaGetLastError());
}

template<>
void magmaLuNoPivBatched<c10::complex<float>>(
    magma_int_t m, magma_int_t n, c10::complex<float>** dA_array, magma_int_t ldda,
    magma_int_t* info_array, magma_int_t batchsize, const MAGMAQueue& magma_queue) {
  magma_cgetrf_nopiv_batched(m, n, reinterpret_cast<magmaFloatComplex**>(dA_array), ldda, info_array, batchsize, magma_queue.get_queue());
  AT_CUDA_CHECK(cudaGetLastError());
}

template<>
inline magma_int_t magmaGetriOptimalBlocksize<double>(magma_int_t n) {
  return magma_get_dgetri_nb(n);
}

template<>
inline magma_int_t magmaGetriOptimalBlocksize<float>(magma_int_t n) {
  return magma_get_sgetri_nb(n);
}

template <>
inline magma_int_t magmaGetriOptimalBlocksize<c10::complex<double>>(
    magma_int_t n) {
  return magma_get_zgetri_nb(n);
}

template <>
inline magma_int_t magmaGetriOptimalBlocksize<c10::complex<float>>(
    magma_int_t n) {
  return magma_get_cgetri_nb(n);
}

template<>
void magmaGetri<double>(
    magma_int_t n, double* dA, magma_int_t ldda, magma_int_t* ipiv, double* dwork,
    magma_int_t lwork, magma_int_t* info) {
  MagmaStreamSyncGuard guard;
  magma_dgetri_gpu(n, dA, ldda, ipiv, dwork, lwork, info);
  AT_CUDA_CHECK(cudaGetLastError());
}

template<>
void magmaGetri<float>(
    magma_int_t n, float* dA, magma_int_t ldda, magma_int_t* ipiv, float* dwork,
    magma_int_t lwork, magma_int_t* info) {
  MagmaStreamSyncGuard guard;
  magma_sgetri_gpu(n, dA, ldda, ipiv, dwork, lwork, info);
  AT_CUDA_CHECK(cudaGetLastError());
}

template <>
void magmaGetri<c10::complex<double>>(
    magma_int_t n,
    c10::complex<double>* dA,
    magma_int_t ldda,
    magma_int_t* ipiv,
    c10::complex<double>* dwork,
    magma_int_t lwork,
    magma_int_t* info) {
  MagmaStreamSyncGuard guard;
  magma_zgetri_gpu(
      n,
      reinterpret_cast<magmaDoubleComplex*>(dA),
      ldda,
      ipiv,
      reinterpret_cast<magmaDoubleComplex*>(dwork),
      lwork,
      info);
  AT_CUDA_CHECK(cudaGetLastError());
}

template <>
void magmaGetri<c10::complex<float>>(
    magma_int_t n,
    c10::complex<float>* dA,
    magma_int_t ldda,
    magma_int_t* ipiv,
    c10::complex<float>* dwork,
    magma_int_t lwork,
    magma_int_t* info) {
  MagmaStreamSyncGuard guard;
  magma_cgetri_gpu(
      n,
      reinterpret_cast<magmaFloatComplex*>(dA),
      ldda,
      ipiv,
      reinterpret_cast<magmaFloatComplex*>(dwork),
      lwork,
      info);
  AT_CUDA_CHECK(cudaGetLastError());
}

template<>
void magmaGetriBatched<double>(
    magma_int_t n, double** dA_array, magma_int_t ldda,
    magma_int_t** ipiv_array, double** dinvA_array, magma_int_t lddia,
    magma_int_t* info_array, magma_int_t batchsize, const MAGMAQueue& magma_queue) {
  magma_dgetri_outofplace_batched(n, dA_array, ldda, ipiv_array, dinvA_array, lddia, info_array, batchsize, magma_queue.get_queue());
  AT_CUDA_CHECK(cudaGetLastError());
}

template<>
void magmaGetriBatched<float>(
    magma_int_t n, float** dA_array, magma_int_t ldda,
    magma_int_t** ipiv_array, float** dinvA_array, magma_int_t lddia,
    magma_int_t* info_array, magma_int_t batchsize, const MAGMAQueue& magma_queue) {
  magma_sgetri_outofplace_batched(n, dA_array, ldda, ipiv_array, dinvA_array, lddia, info_array, batchsize, magma_queue.get_queue());
  AT_CUDA_CHECK(cudaGetLastError());
}

template <>
void magmaGetriBatched<c10::complex<double>>(
    magma_int_t n,
    c10::complex<double>** dA_array,
    magma_int_t ldda,
    magma_int_t** ipiv_array,
    c10::complex<double>** dinvA_array,
    magma_int_t lddia,
    magma_int_t* info_array,
    magma_int_t batchsize,
    const MAGMAQueue& magma_queue) {
  magma_zgetri_outofplace_batched(
      n,
      reinterpret_cast<magmaDoubleComplex**>(dA_array),
      ldda,
      ipiv_array,
      reinterpret_cast<magmaDoubleComplex**>(dinvA_array),
      lddia,
      info_array,
      batchsize,
      magma_queue.get_queue());
  AT_CUDA_CHECK(cudaGetLastError());
}

template <>
void magmaGetriBatched<c10::complex<float>>(
    magma_int_t n,
    c10::complex<float>** dA_array,
    magma_int_t ldda,
    magma_int_t** ipiv_array,
    c10::complex<float>** dinvA_array,
    magma_int_t lddia,
    magma_int_t* info_array,
    magma_int_t batchsize,
    const MAGMAQueue& magma_queue) {
  magma_cgetri_outofplace_batched(
      n,
      reinterpret_cast<magmaFloatComplex**>(dA_array),
      ldda,
      ipiv_array,
      reinterpret_cast<magmaFloatComplex**>(dinvA_array),
      lddia,
      info_array,
      batchsize,
      magma_queue.get_queue());
  AT_CUDA_CHECK(cudaGetLastError());
}

template<>
void magmaCholeskySolve<double>(
    magma_uplo_t uplo, magma_int_t n, magma_int_t nrhs, double* dA, magma_int_t ldda,
    double* dB, magma_int_t lddb, magma_int_t* info) {
  MagmaStreamSyncGuard guard;
  magma_dpotrs_gpu(uplo, n, nrhs, dA, ldda, dB, lddb, info);
  AT_CUDA_CHECK(cudaGetLastError());
}

template<>
void magmaCholeskySolve<float>(
    magma_uplo_t uplo, magma_int_t n, magma_int_t nrhs, float* dA, magma_int_t ldda,
    float* dB, magma_int_t lddb, magma_int_t* info) {
  MagmaStreamSyncGuard guard;
  magma_spotrs_gpu(uplo, n, nrhs, dA, ldda, dB, lddb, info);
  AT_CUDA_CHECK(cudaGetLastError());
}

template<>
void magmaCholeskySolve<c10::complex<double>>(
    magma_uplo_t uplo, magma_int_t n, magma_int_t nrhs, c10::complex<double>* dA, magma_int_t ldda,
    c10::complex<double>* dB, magma_int_t lddb, magma_int_t* info) {
  MagmaStreamSyncGuard guard;
  magma_zpotrs_gpu(uplo, n, nrhs,
    reinterpret_cast<magmaDoubleComplex*>(dA), ldda,
    reinterpret_cast<magmaDoubleComplex*>(dB), lddb, info);
  AT_CUDA_CHECK(cudaGetLastError());
}

template<>
void magmaCholeskySolve<c10::complex<float>>(
    magma_uplo_t uplo, magma_int_t n, magma_int_t nrhs, c10::complex<float>* dA, magma_int_t ldda,
    c10::complex<float>* dB, magma_int_t lddb, magma_int_t* info) {
  MagmaStreamSyncGuard guard;
  magma_cpotrs_gpu(uplo, n, nrhs,
    reinterpret_cast<magmaFloatComplex*>(dA), ldda,
    reinterpret_cast<magmaFloatComplex*>(dB), lddb, info);
  AT_CUDA_CHECK(cudaGetLastError());
}

template<>
void magmaCholeskySolveBatched<double>(
    magma_uplo_t uplo, magma_int_t n, magma_int_t nrhs, double** dA_array, magma_int_t ldda,
    double** dB_array, magma_int_t lddb, magma_int_t& info, magma_int_t batchsize, const MAGMAQueue& magma_queue) {
  info = magma_dpotrs_batched(uplo, n, nrhs, dA_array, ldda, dB_array, lddb, batchsize, magma_queue.get_queue());
  AT_CUDA_CHECK(cudaGetLastError());
}

template<>
void magmaCholeskySolveBatched<float>(
    magma_uplo_t uplo, magma_int_t n, magma_int_t nrhs, float** dA_array, magma_int_t ldda,
    float** dB_array, magma_int_t lddb, magma_int_t& info, magma_int_t batchsize, const MAGMAQueue& magma_queue) {
  info = magma_spotrs_batched(uplo, n, nrhs, dA_array, ldda, dB_array, lddb, batchsize, magma_queue.get_queue());
  AT_CUDA_CHECK(cudaGetLastError());
}

template<>
void magmaCholeskySolveBatched<c10::complex<double>>(
    magma_uplo_t uplo, magma_int_t n, magma_int_t nrhs, c10::complex<double>** dA_array, magma_int_t ldda,
    c10::complex<double>** dB_array, magma_int_t lddb, magma_int_t& info, magma_int_t batchsize, const MAGMAQueue& magma_queue) {
  info = magma_zpotrs_batched(uplo, n, nrhs,
    reinterpret_cast<magmaDoubleComplex**>(dA_array), ldda,
    reinterpret_cast<magmaDoubleComplex**>(dB_array), lddb, batchsize, magma_queue.get_queue());
  AT_CUDA_CHECK(cudaGetLastError());
}

template<>
void magmaCholeskySolveBatched<c10::complex<float>>(
    magma_uplo_t uplo, magma_int_t n, magma_int_t nrhs, c10::complex<float>** dA_array, magma_int_t ldda,
    c10::complex<float>** dB_array, magma_int_t lddb, magma_int_t& info, magma_int_t batchsize, const MAGMAQueue& magma_queue) {
  info = magma_cpotrs_batched(uplo, n, nrhs,
    reinterpret_cast<magmaFloatComplex**>(dA_array), ldda,
    reinterpret_cast<magmaFloatComplex**>(dB_array), lddb, batchsize, magma_queue.get_queue());
  AT_CUDA_CHECK(cudaGetLastError());
}

template<>
void magmaCholesky<double>(
    magma_uplo_t uplo, magma_int_t n, double* dA,
    magma_int_t ldda, magma_int_t* info) {
  MagmaStreamSyncGuard guard;
  magma_dpotrf_gpu(uplo, n, dA, ldda, info);
  AT_CUDA_CHECK(cudaGetLastError());
}

template<>
void magmaCholesky<float>(
    magma_uplo_t uplo, magma_int_t n, float* dA,
    magma_int_t ldda, magma_int_t* info) {
  MagmaStreamSyncGuard guard;
  magma_spotrf_gpu(uplo, n, dA, ldda, info);
  AT_CUDA_CHECK(cudaGetLastError());
}

template<>
void magmaCholesky<c10::complex<double>>(
    magma_uplo_t uplo, magma_int_t n, c10::complex<double>* dA,
    magma_int_t ldda, magma_int_t* info) {
  MagmaStreamSyncGuard guard;
  magma_zpotrf_gpu(uplo, n, reinterpret_cast<magmaDoubleComplex*>(dA), ldda, info);
  AT_CUDA_CHECK(cudaGetLastError());
}

template<>
void magmaCholesky<c10::complex<float>>(
    magma_uplo_t uplo, magma_int_t n, c10::complex<float>* dA,
    magma_int_t ldda, magma_int_t* info) {
  MagmaStreamSyncGuard guard;
  magma_cpotrf_gpu(uplo, n, reinterpret_cast<magmaFloatComplex*>(dA), ldda, info);
  AT_CUDA_CHECK(cudaGetLastError());
}

template<>
void magmaCholeskyBatched<double>(
    magma_uplo_t uplo, magma_int_t n, double** dA_array, magma_int_t ldda,
    magma_int_t* info_array, magma_int_t batchsize, const MAGMAQueue& magma_queue) {
  magma_dpotrf_batched(uplo, n, dA_array, ldda, info_array, batchsize, magma_queue.get_queue());
  AT_CUDA_CHECK(cudaGetLastError());
}

template<>
void magmaCholeskyBatched<float>(
    magma_uplo_t uplo, magma_int_t n, float** dA_array, magma_int_t ldda,
    magma_int_t* info_array, magma_int_t batchsize, const MAGMAQueue& magma_queue) {
  magma_spotrf_batched(uplo, n, dA_array, ldda, info_array, batchsize, magma_queue.get_queue());
  AT_CUDA_CHECK(cudaGetLastError());
}

template<>
void magmaCholeskyBatched<c10::complex<double>>(
    magma_uplo_t uplo, magma_int_t n, c10::complex<double>** dA_array, magma_int_t ldda,
    magma_int_t* info_array, magma_int_t batchsize, const MAGMAQueue& magma_queue) {
  magma_zpotrf_batched(uplo, n, reinterpret_cast<magmaDoubleComplex**>(dA_array), ldda, info_array, batchsize, magma_queue.get_queue());
  AT_CUDA_CHECK(cudaGetLastError());
}

template<>
void magmaCholeskyBatched<c10::complex<float>>(
    magma_uplo_t uplo, magma_int_t n, c10::complex<float>** dA_array, magma_int_t ldda,
    magma_int_t* info_array, magma_int_t batchsize, const MAGMAQueue& magma_queue) {
  magma_cpotrf_batched(uplo, n, reinterpret_cast<magmaFloatComplex**>(dA_array), ldda, info_array, batchsize, magma_queue.get_queue());
  AT_CUDA_CHECK(cudaGetLastError());
}

template<>
void magmaTriangularSolveBatched<double>(
    magma_side_t side, magma_uplo_t uplo, magma_trans_t trans, magma_diag_t diag, magma_int_t m, magma_int_t n,
    double** dA_array, magma_int_t ldda, double** dB_array, magma_int_t lddb, magma_int_t batchsize,
    const MAGMAQueue& magma_queue) {
  magmablas_dtrsm_batched(side, uplo, trans, diag, m, n, 1, dA_array, ldda, dB_array, lddb, batchsize, magma_queue.get_queue());
  AT_CUDA_CHECK(cudaGetLastError());
}

template<>
void magmaTriangularSolveBatched<float>(
    magma_side_t side, magma_uplo_t uplo, magma_trans_t trans, magma_diag_t diag, magma_int_t m, magma_int_t n,
    float** dA_array, magma_int_t ldda, float** dB_array, magma_int_t lddb, magma_int_t batchsize,
    const MAGMAQueue& magma_queue) {
  magmablas_strsm_batched(side, uplo, trans, diag, m, n, 1, dA_array, ldda, dB_array, lddb, batchsize, magma_queue.get_queue());
  AT_CUDA_CHECK(cudaGetLastError());
}

template<>
void magmaTriangularSolveBatched<c10::complex<double>>(
    magma_side_t side, magma_uplo_t uplo, magma_trans_t trans, magma_diag_t diag, magma_int_t m, magma_int_t n,
    c10::complex<double>** dA_array, magma_int_t ldda, c10::complex<double>** dB_array, magma_int_t lddb, magma_int_t batchsize,
    const MAGMAQueue& magma_queue) {
  magmaDoubleComplex alpha({1, 0});
  magmablas_ztrsm_batched(side, uplo, trans, diag, m, n, alpha,
    reinterpret_cast<magmaDoubleComplex**>(dA_array), ldda,
    reinterpret_cast<magmaDoubleComplex**>(dB_array), lddb, batchsize, magma_queue.get_queue());
  AT_CUDA_CHECK(cudaGetLastError());
}

template<>
void magmaTriangularSolveBatched<c10::complex<float>>(
    magma_side_t side, magma_uplo_t uplo, magma_trans_t trans, magma_diag_t diag, magma_int_t m, magma_int_t n,
    c10::complex<float>** dA_array, magma_int_t ldda, c10::complex<float>** dB_array, magma_int_t lddb, magma_int_t batchsize,
    const MAGMAQueue& magma_queue) {
  magmaFloatComplex alpha({1, 0});
  magmablas_ctrsm_batched(side, uplo, trans, diag, m, n, alpha,
    reinterpret_cast<magmaFloatComplex**>(dA_array), ldda,
    reinterpret_cast<magmaFloatComplex**>(dB_array), lddb, batchsize, magma_queue.get_queue());
  AT_CUDA_CHECK(cudaGetLastError());
}

template<>
inline magma_int_t magmaGeqrfOptimalBlocksize<double>(magma_int_t m, magma_int_t n) {
  return magma_get_dgeqrf_nb(m, n);
}

template<>
inline magma_int_t magmaGeqrfOptimalBlocksize<float>(magma_int_t m, magma_int_t n) {
  return magma_get_sgeqrf_nb(m, n);
}

template <>
inline magma_int_t magmaGeqrfOptimalBlocksize<c10::complex<double>>(
    magma_int_t m,
    magma_int_t n) {
  return magma_get_zgeqrf_nb(m, n);
}

template <>
inline magma_int_t magmaGeqrfOptimalBlocksize<c10::complex<float>>(
    magma_int_t m,
    magma_int_t n) {
  return magma_get_cgeqrf_nb(m, n);
}

template<>
void magmaGeqrf<double>(
    magma_int_t m, magma_int_t n, double* dA, magma_int_t ldda,
    double* tau, double* dT, magma_int_t* info, bool is_v2) {
  MagmaStreamSyncGuard guard;
  if (!is_v2) {
    magma_dgeqrf_gpu(m, n, dA, ldda, tau, dT, info);
  } else {
    magma_dgeqrf2_gpu(m, n, dA, ldda, tau, info);
  }
  AT_CUDA_CHECK(cudaGetLastError());
}

template<>
void magmaGeqrf<float>(
    magma_int_t m, magma_int_t n, float* dA, magma_int_t ldda,
    float* tau, float* dT, magma_int_t* info, bool is_v2) {
  MagmaStreamSyncGuard guard;
  if (!is_v2) {
    magma_sgeqrf_gpu(m, n, dA, ldda, tau, dT, info);
  } else {
    magma_sgeqrf2_gpu(m, n, dA, ldda, tau, info);
  }
  AT_CUDA_CHECK(cudaGetLastError());
}

template <>
void magmaGeqrf<c10::complex<double>>(
    magma_int_t m,
    magma_int_t n,
    c10::complex<double>* dA,
    magma_int_t ldda,
    c10::complex<double>* tau,
    c10::complex<double>* dT,
    magma_int_t* info,
    bool is_v2) {
  MagmaStreamSyncGuard guard;
  if (!is_v2) {
    magma_zgeqrf_gpu(
        m,
        n,
        reinterpret_cast<magmaDoubleComplex*>(dA),
        ldda,
        reinterpret_cast<magmaDoubleComplex*>(tau),
        reinterpret_cast<magmaDoubleComplex*>(dT),
        info);
  } else {
    magma_zgeqrf2_gpu(
        m,
        n,
        reinterpret_cast<magmaDoubleComplex*>(dA),
        ldda,
        reinterpret_cast<magmaDoubleComplex*>(tau),
        info);
  }
  AT_CUDA_CHECK(cudaGetLastError());
}

template <>
void magmaGeqrf<c10::complex<float>>(
    magma_int_t m,
    magma_int_t n,
    c10::complex<float>* dA,
    magma_int_t ldda,
    c10::complex<float>* tau,
    c10::complex<float>* dT,
    magma_int_t* info,
    bool is_v2) {
  MagmaStreamSyncGuard guard;
  if (!is_v2) {
    magma_cgeqrf_gpu(
        m,
        n,
        reinterpret_cast<magmaFloatComplex*>(dA),
        ldda,
        reinterpret_cast<magmaFloatComplex*>(tau),
        reinterpret_cast<magmaFloatComplex*>(dT),
        info);
  } else {
    magma_cgeqrf2_gpu(
        m,
        n,
        reinterpret_cast<magmaFloatComplex*>(dA),
        ldda,
        reinterpret_cast<magmaFloatComplex*>(tau),
        info);
  }
  AT_CUDA_CHECK(cudaGetLastError());
}

template<>
void magmaOrgqr<double>(
    magma_int_t m, magma_int_t n, magma_int_t k, double* dA, magma_int_t ldda,
    double* tau, double* dT, magma_int_t nb, magma_int_t* info) {
  MagmaStreamSyncGuard guard;
  magma_dorgqr_gpu(m, n, k, dA, ldda, tau, dT, nb, info);
  AT_CUDA_CHECK(cudaGetLastError());
}

template<>
void magmaOrgqr<float>(
    magma_int_t m, magma_int_t n, magma_int_t k, float* dA, magma_int_t ldda,
    float* tau, float* dT, magma_int_t nb, magma_int_t* info) {
  MagmaStreamSyncGuard guard;
  magma_sorgqr_gpu(m, n, k, dA, ldda, tau, dT, nb, info);
  AT_CUDA_CHECK(cudaGetLastError());
}

template <>
void magmaOrgqr<c10::complex<double>>(
    magma_int_t m,
    magma_int_t n,
    magma_int_t k,
    c10::complex<double>* dA,
    magma_int_t ldda,
    c10::complex<double>* tau,
    c10::complex<double>* dT,
    magma_int_t nb,
    magma_int_t* info) {
  MagmaStreamSyncGuard guard;
  magma_zungqr_gpu(
      m,
      n,
      k,
      reinterpret_cast<magmaDoubleComplex*>(dA),
      ldda,
      reinterpret_cast<magmaDoubleComplex*>(tau),
      reinterpret_cast<magmaDoubleComplex*>(dT),
      nb,
      info);
  AT_CUDA_CHECK(cudaGetLastError());
}

template <>
void magmaOrgqr<c10::complex<float>>(
    magma_int_t m,
    magma_int_t n,
    magma_int_t k,
    c10::complex<float>* dA,
    magma_int_t ldda,
    c10::complex<float>* tau,
    c10::complex<float>* dT,
    magma_int_t nb,
    magma_int_t* info) {
  MagmaStreamSyncGuard guard;
  magma_cungqr_gpu(
    m,
    n,
    k,
    reinterpret_cast<magmaFloatComplex*>(dA),
    ldda,
    reinterpret_cast<magmaFloatComplex*>(tau),
    reinterpret_cast<magmaFloatComplex*>(dT),
    nb,
    info);
  AT_CUDA_CHECK(cudaGetLastError());
}

template<>
void magmaSyevd<double>(
    magma_vec_t jobz, magma_uplo_t uplo, magma_int_t n, double* dA, magma_int_t ldda,
    double* w, double* wA, magma_int_t ldwa, double* work, magma_int_t lwork, double* rwork,
    magma_int_t lrwork, magma_int_t* iwork, magma_int_t liwork, magma_int_t* info) {
  (void)rwork;  // unused
  (void)lrwork;  // unused
  MagmaStreamSyncGuard guard;
  magma_dsyevd_gpu(jobz, uplo, n, dA, ldda, w, wA, ldwa, work, lwork, iwork, liwork, info);
  AT_CUDA_CHECK(cudaGetLastError());
}

template<>
void magmaSyevd<float>(
    magma_vec_t jobz, magma_uplo_t uplo, magma_int_t n, float* dA, magma_int_t ldda,
    float* w, float* wA, magma_int_t ldwa, float* work, magma_int_t lwork, float* rwork,
    magma_int_t lrwork, magma_int_t* iwork, magma_int_t liwork, magma_int_t* info) {
  (void)rwork;  // unused
  (void)lrwork;  // unused
  MagmaStreamSyncGuard guard;
  magma_ssyevd_gpu(jobz, uplo, n, dA, ldda, w, wA, ldwa, work, lwork, iwork, liwork, info);
  AT_CUDA_CHECK(cudaGetLastError());
}

template<>
void magmaSyevd<c10::complex<double>, double>(
    magma_vec_t jobz, magma_uplo_t uplo, magma_int_t n, c10::complex<double>* dA, magma_int_t ldda,
    double* w, c10::complex<double>* wA, magma_int_t ldwa, c10::complex<double>* work, magma_int_t lwork, double* rwork,
    magma_int_t lrwork, magma_int_t* iwork, magma_int_t liwork, magma_int_t* info) {
  MagmaStreamSyncGuard guard;
  magma_zheevd_gpu(
      jobz, uplo, n, reinterpret_cast<magmaDoubleComplex*>(dA), ldda, w, reinterpret_cast<magmaDoubleComplex*>(wA),
      ldwa, reinterpret_cast<magmaDoubleComplex*>(work), lwork, rwork, lrwork, iwork, liwork, info);
  AT_CUDA_CHECK(cudaGetLastError());
}

template<>
void magmaSyevd<c10::complex<float>, float>(
    magma_vec_t jobz, magma_uplo_t uplo, magma_int_t n, c10::complex<float>* dA, magma_int_t ldda,
    float* w, c10::complex<float>* wA, magma_int_t ldwa, c10::complex<float>* work, magma_int_t lwork, float* rwork,
    magma_int_t lrwork, magma_int_t* iwork, magma_int_t liwork, magma_int_t* info) {
  MagmaStreamSyncGuard guard;
  magma_cheevd_gpu(
      jobz, uplo, n, reinterpret_cast<magmaFloatComplex*>(dA), ldda, w, reinterpret_cast<magmaFloatComplex*>(wA),
      ldwa, reinterpret_cast<magmaFloatComplex*>(work), lwork, rwork, lrwork, iwork, liwork, info);
  AT_CUDA_CHECK(cudaGetLastError());
}

template<>
void magmaEig<double>(
    magma_vec_t jobvl, magma_vec_t jobvr, magma_int_t n,
    double *A, magma_int_t lda,
    double *w,
    double *VL, magma_int_t ldvl,
    double *VR, magma_int_t ldvr,
    double *work, magma_int_t lwork,
    double *rwork,
    magma_int_t *info) {
  MagmaStreamSyncGuard guard;
  // magma [sd]geev wants to separate output arrays: wr and wi for the real
  // and imaginary parts
  double *wr = w;
  double *wi = w + n;
  (void)rwork; // unused
  magma_dgeev(jobvl, jobvr, n, A, lda, wr, wi, VL, ldvl, VR, ldvr, work, lwork, info);
  AT_CUDA_CHECK(cudaGetLastError());
}

template<>
void magmaEig<float>(
    magma_vec_t jobvl, magma_vec_t jobvr, magma_int_t n,
    float *A, magma_int_t lda,
    float *w,
    float *VL, magma_int_t ldvl,
    float *VR, magma_int_t ldvr,
    float *work, magma_int_t lwork,
    float *rwork,
    magma_int_t *info) {
  MagmaStreamSyncGuard guard;
  float *wr = w;
  float *wi = w + n;
  (void)rwork; // unused
  magma_sgeev(jobvl, jobvr, n, A, lda, wr, wi, VL, ldvl, VR, ldvr, work, lwork, info);
  AT_CUDA_CHECK(cudaGetLastError());
}

template<>
void magmaEig<c10::complex<double>, double>(
    magma_vec_t jobvl, magma_vec_t jobvr, magma_int_t n,
    c10::complex<double> *A, magma_int_t lda,
    c10::complex<double> *w,
    c10::complex<double> *VL, magma_int_t ldvl,
    c10::complex<double> *VR, magma_int_t ldvr,
    c10::complex<double> *work, magma_int_t lwork,
    double *rwork,
    magma_int_t *info) {
  MagmaStreamSyncGuard guard;
  magma_zgeev(jobvl, jobvr, n,
         reinterpret_cast<magmaDoubleComplex*>(A), lda,
         reinterpret_cast<magmaDoubleComplex*>(w),
         reinterpret_cast<magmaDoubleComplex*>(VL), ldvl,
         reinterpret_cast<magmaDoubleComplex*>(VR), ldvr,
         reinterpret_cast<magmaDoubleComplex*>(work), lwork,
         rwork, info);
  AT_CUDA_CHECK(cudaGetLastError());
}

template<>
void magmaEig<c10::complex<float>, float>(
    magma_vec_t jobvl, magma_vec_t jobvr, magma_int_t n,
    c10::complex<float> *A, magma_int_t lda,
    c10::complex<float> *w,
    c10::complex<float> *VL, magma_int_t ldvl,
    c10::complex<float> *VR, magma_int_t ldvr,
    c10::complex<float> *work, magma_int_t lwork,
    float *rwork,
    magma_int_t *info) {
  MagmaStreamSyncGuard guard;
  magma_cgeev(jobvl, jobvr, n,
         reinterpret_cast<magmaFloatComplex*>(A), lda,
         reinterpret_cast<magmaFloatComplex*>(w),
         reinterpret_cast<magmaFloatComplex*>(VL), ldvl,
         reinterpret_cast<magmaFloatComplex*>(VR), ldvr,
         reinterpret_cast<magmaFloatComplex*>(work), lwork,
         rwork, info);
  AT_CUDA_CHECK(cudaGetLastError());
}

template<>
void magmaSvd<double>(
    magma_vec_t jobz, magma_int_t m, magma_int_t n, double* A,
    magma_int_t lda, double* s, double* U, magma_int_t ldu,
    double* Vh, magma_int_t ldvh, double* work, magma_int_t lwork,
    double *rwork, magma_int_t* iwork, magma_int_t* info) {
  (void)rwork; // unused
  MagmaStreamSyncGuard guard;
  magma_dgesdd(jobz, m, n, A, lda, s, U, ldu, Vh, ldvh, work, lwork, iwork, info);
  AT_CUDA_CHECK(cudaGetLastError());
}

template<>
void magmaSvd<float>(
    magma_vec_t jobz, magma_int_t m, magma_int_t n, float* A,
    magma_int_t lda, float* s, float* U, magma_int_t ldu,
    float* Vh, magma_int_t ldvh, float* work, magma_int_t lwork,
    float* rwork, magma_int_t* iwork, magma_int_t* info) {
  (void)rwork; // unused
  MagmaStreamSyncGuard guard;
  magma_sgesdd(jobz, m, n, A, lda, s, U, ldu, Vh, ldvh, work, lwork, iwork, info);
  AT_CUDA_CHECK(cudaGetLastError());
}

template<>
void magmaSvd<c10::complex<float>, float>(
    magma_vec_t jobz, magma_int_t m, magma_int_t n, c10::complex<float>* A,
    magma_int_t lda, float* s, c10::complex<float>* U, magma_int_t ldu,
    c10::complex<float>* Vh, magma_int_t ldvh, c10::complex<float>* work, magma_int_t lwork,
    float *rwork, magma_int_t* iwork, magma_int_t* info) {
  MagmaStreamSyncGuard guard;
  magma_cgesdd(jobz, m, n, reinterpret_cast<magmaFloatComplex*>(A), lda, s,
                reinterpret_cast<magmaFloatComplex*>(U), ldu,
                reinterpret_cast<magmaFloatComplex*>(Vh), ldvh,
                reinterpret_cast<magmaFloatComplex*>(work), lwork,
                rwork, iwork, info);
  AT_CUDA_CHECK(cudaGetLastError());
}

template<>
void magmaSvd<c10::complex<double>, double>(
    magma_vec_t jobz, magma_int_t m, magma_int_t n, c10::complex<double>* A,
    magma_int_t lda, double* s, c10::complex<double>* U, magma_int_t ldu,
    c10::complex<double>* Vh, magma_int_t ldvh, c10::complex<double>* work, magma_int_t lwork,
    double *rwork, magma_int_t* iwork, magma_int_t* info) {
  MagmaStreamSyncGuard guard;
  magma_zgesdd(jobz, m, n, reinterpret_cast<magmaDoubleComplex*>(A), lda, s,
                reinterpret_cast<magmaDoubleComplex*>(U), ldu,
                reinterpret_cast<magmaDoubleComplex*>(Vh), ldvh,
                reinterpret_cast<magmaDoubleComplex*>(work), lwork,
                rwork, iwork, info);
  AT_CUDA_CHECK(cudaGetLastError());
}

template<>
void magmaLuSolve<double>(
    magma_int_t n, magma_int_t nrhs, double* dA, magma_int_t ldda, magma_int_t* ipiv,
    double* dB, magma_int_t lddb, magma_int_t* info, magma_trans_t trans) {
  MagmaStreamSyncGuard guard;
  magma_dgetrs_gpu(trans, n, nrhs, dA, ldda, ipiv, dB, lddb, info);
  AT_CUDA_CHECK(cudaGetLastError());
}

template<>
void magmaLuSolve<float>(
    magma_int_t n, magma_int_t nrhs, float* dA, magma_int_t ldda, magma_int_t* ipiv,
    float* dB, magma_int_t lddb, magma_int_t* info, magma_trans_t trans) {
  MagmaStreamSyncGuard guard;
  magma_sgetrs_gpu(trans, n, nrhs, dA, ldda, ipiv, dB, lddb, info);
  AT_CUDA_CHECK(cudaGetLastError());
}

template<>
void magmaLuSolve<c10::complex<double>>(
    magma_int_t n, magma_int_t nrhs, c10::complex<double>* dA, magma_int_t ldda, magma_int_t* ipiv,
    c10::complex<double>* dB, magma_int_t lddb, magma_int_t* info, magma_trans_t trans) {
  MagmaStreamSyncGuard guard;
  magma_zgetrs_gpu(trans, n, nrhs, reinterpret_cast<magmaDoubleComplex*>(dA), ldda, ipiv, reinterpret_cast<magmaDoubleComplex*>(dB), lddb, info);
  AT_CUDA_CHECK(cudaGetLastError());
}

template<>
void magmaLuSolve<c10::complex<float>>(
    magma_int_t n, magma_int_t nrhs, c10::complex<float>* dA, magma_int_t ldda, magma_int_t* ipiv,
    c10::complex<float>* dB, magma_int_t lddb, magma_int_t* info, magma_trans_t trans) {
  MagmaStreamSyncGuard guard;
  magma_cgetrs_gpu(trans, n, nrhs, reinterpret_cast<magmaFloatComplex*>(dA), ldda, ipiv, reinterpret_cast<magmaFloatComplex*>(dB), lddb, info);
  AT_CUDA_CHECK(cudaGetLastError());
}

template<>
void magmaLuSolveBatched<double>(
    magma_int_t n, magma_int_t nrhs, double** dA_array, magma_int_t ldda, magma_int_t** dipiv_array,
    double** dB_array, magma_int_t lddb, magma_int_t& info,
    magma_int_t batchsize, const MAGMAQueue& magma_queue, magma_trans_t trans) {
  info = magma_dgetrs_batched(trans, n, nrhs, dA_array, ldda, dipiv_array, dB_array, lddb, batchsize, magma_queue.get_queue());
  AT_CUDA_CHECK(cudaGetLastError());
}

template<>
void magmaLuSolveBatched<float>(
    magma_int_t n, magma_int_t nrhs, float** dA_array, magma_int_t ldda, magma_int_t** dipiv_array,
    float** dB_array, magma_int_t lddb, magma_int_t& info,
    magma_int_t batchsize, const MAGMAQueue& magma_queue, magma_trans_t trans) {
 info = magma_sgetrs_batched(trans, n, nrhs, dA_array, ldda, dipiv_array, dB_array, lddb, batchsize, magma_queue.get_queue());
 AT_CUDA_CHECK(cudaGetLastError());
}

template<>
void magmaLuSolveBatched<c10::complex<double>>(
    magma_int_t n, magma_int_t nrhs, c10::complex<double>** dA_array, magma_int_t ldda, magma_int_t** dipiv_array,
    c10::complex<double>** dB_array, magma_int_t lddb, magma_int_t& info,
    magma_int_t batchsize, const MAGMAQueue& magma_queue, magma_trans_t trans) {
  info = magma_zgetrs_batched(trans, n, nrhs, reinterpret_cast<magmaDoubleComplex**>(dA_array), ldda, dipiv_array, reinterpret_cast<magmaDoubleComplex**>(dB_array), lddb, batchsize, magma_queue.get_queue());
  AT_CUDA_CHECK(cudaGetLastError());
}

template<>
void magmaLuSolveBatched<c10::complex<float>>(
    magma_int_t n, magma_int_t nrhs, c10::complex<float>** dA_array, magma_int_t ldda, magma_int_t** dipiv_array,
    c10::complex<float>** dB_array, magma_int_t lddb, magma_int_t& info,
    magma_int_t batchsize, const MAGMAQueue& magma_queue, magma_trans_t trans) {
 info = magma_cgetrs_batched(trans, n, nrhs, reinterpret_cast<magmaFloatComplex**>(dA_array), ldda, dipiv_array, reinterpret_cast<magmaFloatComplex**>(dB_array), lddb, batchsize, magma_queue.get_queue());
 AT_CUDA_CHECK(cudaGetLastError());
}

template<>
void magmaGels<float>(
    magma_trans_t trans, magma_int_t m, magma_int_t n, magma_int_t nrhs,
    float* dA, magma_int_t ldda, float* dB, magma_int_t lddb,
    float* hwork, magma_int_t lwork, magma_int_t* info) {
  MagmaStreamSyncGuard guard;
  magma_sgels_gpu(trans, m, n, nrhs,
      dA, ldda, dB, lddb,
      hwork, lwork, info);
  AT_CUDA_CHECK(cudaGetLastError());
}

template<>
void magmaGels<double>(
    magma_trans_t trans, magma_int_t m, magma_int_t n, magma_int_t nrhs,
    double* dA, magma_int_t ldda, double* dB, magma_int_t lddb,
    double* hwork, magma_int_t lwork, magma_int_t* info) {
  MagmaStreamSyncGuard guard;
  magma_dgels_gpu(trans, m, n, nrhs,
      dA, ldda, dB, lddb,
      hwork, lwork, info);
  AT_CUDA_CHECK(cudaGetLastError());
}

template<>
void magmaGels<c10::complex<float>>(
    magma_trans_t trans, magma_int_t m, magma_int_t n, magma_int_t nrhs,
    c10::complex<float>* dA, magma_int_t ldda, c10::complex<float>* dB, magma_int_t lddb,
    c10::complex<float>* hwork, magma_int_t lwork, magma_int_t* info) {
  MagmaStreamSyncGuard guard;
  magma_cgels_gpu(trans, m, n, nrhs,
      reinterpret_cast<magmaFloatComplex*>(dA), ldda,
      reinterpret_cast<magmaFloatComplex*>(dB), lddb,
      reinterpret_cast<magmaFloatComplex*>(hwork), lwork, info);
  AT_CUDA_CHECK(cudaGetLastError());
}

template<>
void magmaGels<c10::complex<double>>(
    magma_trans_t trans, magma_int_t m, magma_int_t n, magma_int_t nrhs,
    c10::complex<double>* dA, magma_int_t ldda, c10::complex<double>* dB, magma_int_t lddb,
    c10::complex<double>* hwork, magma_int_t lwork, magma_int_t* info) {
  MagmaStreamSyncGuard guard;
  magma_zgels_gpu(trans, m, n, nrhs,
      reinterpret_cast<magmaDoubleComplex*>(dA), ldda,
      reinterpret_cast<magmaDoubleComplex*>(dB), lddb,
      reinterpret_cast<magmaDoubleComplex*>(hwork), lwork, info);
  AT_CUDA_CHECK(cudaGetLastError());
}

namespace {

/*
  MAGMA can return errors both as a return value and in the info argument.
  The return value and info should always be identical.
  In general, the meaning is as given in this table.
  Predefined error codes are large negative numbers. Using the symbolic
  constants below is preferred, but the numeric values can be found in
  include/magma_types.h.

  Info                       |  Description
  -----------                |  -----------
  info = 0 (MAGMA_SUCCESS)   |  Successful exit
  info < 0, but small        |  For info = -i, the i-th argument had an illegal value
  info > 0                   |  Function-specific error such as singular matrix
  MAGMA_ERR_DEVICE_ALLOC     |  Could not allocate GPU device memory
  MAGMA_ERR_HOST_ALLOC       |  Could not allocate CPU host memory
  MAGMA_ERR_ILLEGAL_VALUE    |  An argument had an illegal value (deprecated; instead it should return -i to say the i-th argument was bad)
  MAGMA_ERR_INVALID_PTR      |  Can't free pointer
  MAGMA_ERR_NOT_IMPLEMENTED  |  Function or option not implemented
  MAGMA_ERR_NOT_SUPPORTED    |  Function or option not supported on the current architecture
*/
void checkMagmaInternalError(magma_int_t info, const std::string& magma_function_name) {
  // if info > 0 the error is function-specific, do nothing in this case
  TORCH_CHECK(info >= 0,
      "MAGMA error: ",
      magma_strerror(info),
      ", info = ", info,
      ", when calling ", magma_function_name);
}

magma_trans_t to_magma(TransposeType trans) {
  switch (trans) {
    case TransposeType::NoTranspose: return MagmaNoTrans;
    case TransposeType::Transpose: return MagmaTrans;
    case TransposeType::ConjTranspose: return MagmaConjTrans;
  }
  TORCH_INTERNAL_ASSERT(false, "Invalid transpose type");
}
} // anonymous namespace
#endif // AT_MAGMA_ENABLED()

#define ALLOCATE_ARRAY(name, type, size) \
  auto storage_##name = pin_memory<type>(size); \
  name = static_cast<type*>(storage_##name.data());

<<<<<<< HEAD
=======
namespace {

template <typename scalar_t>
void apply_ldl_factor_magma(
    const Tensor& A,
    const Tensor& pivots,
    const Tensor& info,
    bool upper) {
#if !AT_MAGMA_ENABLED()
  TORCH_CHECK(
      false,
      "torch.linalg.ldl_factor: MAGMA library not found in "
      "compilation. Please rebuild with MAGMA.");
#else
  auto batch_size = batchCount(A);
  magma_int_t n = magma_int_cast(A.size(-2), "A.size(-2)");
  magma_int_t leading_dim = magma_int_cast(A.stride(-1), "A.stride(-1)");
  magma_uplo_t uplo = upper ? MagmaUpper : MagmaLower;

  auto a_stride = A.dim() > 2 ? A.stride(-3) : 0;
  auto pivots_stride = pivots.dim() > 1 ? pivots.stride(-2) : 0;

  auto a_data = A.data_ptr<scalar_t>();
  Tensor pivots_cpu =
      at::empty_like(pivots, pivots.options().device(kCPU).pinned_memory(true));
  auto pivots_data = pivots_cpu.data_ptr<magma_int_t>();
  Tensor info_cpu =
      at::empty_like(info, info.options().device(kCPU).pinned_memory(true));
  auto info_data = info_cpu.data_ptr<magma_int_t>();

  for (const auto i : c10::irange(batch_size)) {
    scalar_t* a_working_ptr = &a_data[i * a_stride];
    magma_int_t* pivots_working_ptr = &pivots_data[i * pivots_stride];
    magma_int_t* info_working_ptr = &info_data[i];
    magmaLdlHermitian<scalar_t>(
        uplo,
        n,
        a_working_ptr,
        leading_dim,
        pivots_working_ptr,
        info_working_ptr);
  }
  pivots.copy_(pivots_cpu);
  info.copy_(info_cpu);
#endif
}

void ldl_factor_magma(
    const Tensor& LD,
    const Tensor& pivots,
    const Tensor& info,
    bool upper,
    bool hermitian) {
  if (LD.is_complex()) {
    TORCH_CHECK(
        hermitian,
        "torch.linalg.ldl_factor: complex tensors with hermitian=False flag are not supported.");
  }
  AT_DISPATCH_FLOATING_AND_COMPLEX_TYPES(
      LD.scalar_type(), "ldl_factor_magma", [&] {
        apply_ldl_factor_magma<scalar_t>(LD, pivots, info, upper);
      });
}

void ldl_factor_kernel(
    const Tensor& LD,
    const Tensor& pivots,
    const Tensor& info,
    bool upper,
    bool hermitian) {
  auto preferred_backend = at::globalContext().linalgPreferredBackend();
  switch (preferred_backend) {
    case at::LinalgBackend::Cusolver:
      return ldl_factor_cusolver(
          LD, pivots, info, upper, hermitian);
    case at::LinalgBackend::Magma:
      return ldl_factor_magma(LD, pivots, info, upper, hermitian);
    default:
    // By default use cusolver if available and magma otherwise.
    // If cusolver and magma 2.5.4+ are both available and hermitian=true,
    // call magma for complex inputs
#ifdef USE_CUSOLVER
#if AT_MAGMA_ENABLED() && (MAGMA_VERSION_MAJOR >= 2 && MAGMA_VERSION_MINOR >= 5 && MAGMA_VERSION_MICRO >= 4)
      if (LD.is_complex() && hermitian) {
        return ldl_factor_magma(
            LD, pivots, info, upper, hermitian);
      }
#endif
      return ldl_factor_cusolver(
          LD, pivots, info, upper, hermitian);
#else
      return ldl_factor_magma(LD, pivots, info, upper, hermitian);
#endif
  }
}

void ldl_solve_kernel(
    const Tensor& LD,
    const Tensor& pivots,
    const Tensor& B,
    bool upper,
    bool hermitian) {
  // TODO: It should be possible to add the MAGMA backend for this function when using MAGMA 2.6.0
  // https://bitbucket.org/icl/magma/src/c703d112dcf19eb8c73676cef10888aa2ef73457/ReleaseNotes#lines-48
  if (LD.is_complex()) {
    TORCH_CHECK(
        !hermitian,
        "torch.linalg.ldl_solve: complex tensors with hermitian=True flag are not supported on CUDA.");
  }

  ldl_solve_cusolver(LD, pivots, B, upper);
}

} // anonymous namespace

REGISTER_CUDA_DISPATCH(ldl_factor_stub, &ldl_factor_kernel)
REGISTER_CUDA_DISPATCH(ldl_solve_stub, &ldl_solve_kernel)

// ~~~~~~~~~~~~~~~~~~~~~~~~~~~~~~~~~~ solve ~~~~~~~~~~~~~~~~~~~~~~~~~~~~~~~~~~~~~~

template <typename scalar_t>
static void apply_solve(Tensor& b, Tensor& A, Tensor& infos_out) {
#if !AT_MAGMA_ENABLED()
AT_ERROR("solve: MAGMA library not found in "
    "compilation. Please rebuild with MAGMA.");
#else
  auto A_data = A.data_ptr<scalar_t>();
  auto b_data = b.data_ptr<scalar_t>();
  magma_int_t n = magma_int_cast(A.size(-2), "A.size(-2)");
  magma_int_t nrhs = magma_int_cast(b.size(-1), "b.size(-1)");
  magma_int_t lda = std::max(magma_int_t{1}, n);

  if (b.dim() == 2) {
    auto ipiv = at::empty({n}, at::kInt);
    // magmaSolve requires infos tensor to live on CPU
    Tensor infos = at::empty(infos_out.sizes(), infos_out.options().device(kCPU));
    magmaSolve<scalar_t>(n, nrhs, A_data, lda, ipiv.data_ptr<magma_int_t>(),
                        b_data, lda, infos.data_ptr<magma_int_t>());
    infos_out.copy_(infos);
  } else {
    auto infos_data = infos_out.data_ptr<magma_int_t>();
    auto A_mat_stride = matrixStride(A);
    auto b_mat_stride = matrixStride(b);
    magma_int_t batch_size = magma_int_cast(batchCount(A), "batchCount");

    magma_int_t* ipiv_data;
    magma_int_t** ipiv_array;
    scalar_t** A_array;
    scalar_t** b_array;

    ALLOCATE_ARRAY(ipiv_data, magma_int_t, batch_size * n);
    ALLOCATE_ARRAY(ipiv_array, magma_int_t*, batch_size);
    ALLOCATE_ARRAY(A_array, scalar_t*, batch_size);
    ALLOCATE_ARRAY(b_array, scalar_t*, batch_size);

    // Set up the created arrays
    for (int64_t i = 0; i < batch_size; i++) {
      A_array[i] = &A_data[i * A_mat_stride];
      b_array[i] = &b_data[i * b_mat_stride];
      ipiv_array[i] = &ipiv_data[i * n];
    }

    MAGMAQueue magma_queue(b.get_device());

    constexpr int64_t batch_limit = 65535;
    // Compute as many batches of 65535 possible
    // The number of "mini"-batches are floor(batch_size / batch_limit)
    // and these cover floor(batch_size / batch_limit) * batch_limit matrix solves
    int64_t mini_batches = batch_size / batch_limit, mini_idx;
    for (mini_idx = 0; mini_idx < mini_batches * batch_limit; mini_idx += batch_limit) {
      scalar_t** A_array_cur = &A_array[mini_idx];
      scalar_t** b_array_cur = &b_array[mini_idx];
      magma_int_t** ipiv_array_cur = &ipiv_array[mini_idx];
      magma_int_t* info_array_cur = &infos_data[mini_idx];

      magmaSolveBatched<scalar_t>(
          n, nrhs, A_array_cur, lda, ipiv_array_cur, b_array_cur, lda,
          info_array_cur, batch_limit, magma_queue);
    }

    // Compute whatever is left = batch_size - floor(batch_size / batch_limit) * batch_limit
    // which concisely is equal to batch_size % batch_limit
    if (batch_size % batch_limit != 0) {
      magmaSolveBatched<scalar_t>(
          n, nrhs, &A_array[mini_idx], lda, &ipiv_array[mini_idx], &b_array[mini_idx], lda,
          &infos_data[mini_idx], batch_size % batch_limit, magma_queue);
    }
  }
#endif
}

std::tuple<Tensor, Tensor> _solve_helper_cuda(const Tensor& self, const Tensor& A) {
  auto self_working_copy = cloneBatchedColumnMajor(self);
  auto A_working_copy = cloneBatchedColumnMajor(A);
  // infos might not get filled for empty inputs therefore at::zeros is used instead of at::empty
  auto infos = at::zeros({std::max<int64_t>(1, batchCount(self))}, self.options().dtype(kInt));
  AT_DISPATCH_FLOATING_AND_COMPLEX_TYPES(self.scalar_type(), "solve_cuda", [&]{
    apply_solve<scalar_t>(self_working_copy, A_working_copy, infos);
  });
  if (self.dim() > 2) {
    batchCheckErrors(infos, "solve_cuda");
  } else {
    singleCheckErrors(infos.item().toInt(), "solve_cuda");
  }
  return std::tuple<Tensor, Tensor>(self_working_copy, A_working_copy);
}
>>>>>>> f7a112ba

// ~~~~~~~~~~~~~~~~~~~~~~~~~~~~~~~~~ inverse ~~~~~~~~~~~~~~~~~~~~~~~~~~~~~~~~~~~~

/*
Computes the inverse of n-by-n matrix 'self', it is saved to 'self_inv'.
'infos' is an int Tensor containing error codes for each matrix in the batched input.
'infos_lu' is for holding magmaLU errors, and 'infos_getri' is for holding magmaGetri errors
For more information see MAGMA's documentation for GETRI and GETRF routines.
*/
template <typename scalar_t>
static void apply_batched_inverse(Tensor& self, Tensor& self_inv, Tensor& infos_lu, Tensor& infos_getri) {
#if !AT_MAGMA_ENABLED()
AT_ERROR("inverse: MAGMA library not found in "
    "compilation. Please rebuild with MAGMA.");
#else
  auto self_data = self.data_ptr<scalar_t>();
  auto self_mat_stride = matrixStride(self);
  auto self_inv_data = self_inv.data_ptr<scalar_t>();
  auto self_inv_mat_stride = matrixStride(self_inv);

  auto infos_lu_data = infos_lu.data_ptr<magma_int_t>();
  auto infos_getri_data = infos_getri.data_ptr<magma_int_t>();

  magma_int_t batch_size = magma_int_cast(batchCount(self), "batchCount");
  // MAGMA does not work with batch_size == 0, let's return early in this case
  if (batch_size == 0) {
    return;
  }

  magma_int_t n = magma_int_cast(self.size(-2), "self.size(-2)");
  magma_int_t lda = std::max<magma_int_t>(1, n);

  magma_int_t* ipiv_data;
  magma_int_t** ipiv_array;
  scalar_t** self_array;
  scalar_t** self_inv_array;

  ALLOCATE_ARRAY(ipiv_data, magma_int_t, batch_size * lda);
  ALLOCATE_ARRAY(ipiv_array, magma_int_t*, batch_size);
  ALLOCATE_ARRAY(self_array, scalar_t*, batch_size);
  ALLOCATE_ARRAY(self_inv_array, scalar_t*, batch_size);

  // Set up the created arrays
  for (int64_t i = 0; i < batch_size; i++) {
    self_array[i] = &self_data[i * self_mat_stride];
    self_inv_array[i] = &self_inv_data[i * self_inv_mat_stride];
    ipiv_array[i] = &ipiv_data[i * n];
  }
  // magmaLuBatched leaves ipiv_data values unwritten for singular matrices.
  // Initialize to avoid memory access violations inside magma kernels (gh-51930).
  std::fill_n(ipiv_data, batch_size * n, 1);

  MAGMAQueue magma_queue(self.get_device());
  magmaLuBatched<scalar_t>(
    n, n, self_array, lda, ipiv_array, infos_lu_data,
    batch_size, magma_queue);

  constexpr int64_t batch_limit = 65535;
  // Compute as many batches of 65535 possible
  // The number of "mini"-batches are floor(batch_size / batch_limit)
  // and these cover floor(batch_size / batch_limit) * batch_limit matrix solves
  int64_t mini_batches = batch_size / batch_limit, mini_idx;
  for (mini_idx = 0; mini_idx < mini_batches * batch_limit; mini_idx += batch_limit) {
    scalar_t** self_array_cur = &self_array[mini_idx];
    scalar_t** self_inv_array_cur = &self_inv_array[mini_idx];
    magma_int_t** ipiv_array_cur = &ipiv_array[mini_idx];
    magma_int_t* info_array_cur_getri = &infos_getri_data[mini_idx];

    magmaGetriBatched<scalar_t>(
      n, self_array_cur, lda, ipiv_array_cur, self_inv_array_cur,
      lda, info_array_cur_getri, batch_limit, magma_queue);
  }

  // Compute whatever is left = batch_size - floor(batch_size / batch_limit) * batch_limit
  // which concisely is equal to batch_size % batch_limit
  if (batch_size % batch_limit != 0) {
    magmaGetriBatched<scalar_t>(
      n, &self_array[mini_idx], lda, &ipiv_array[mini_idx], &self_inv_array[mini_idx],
      lda, &infos_getri_data[mini_idx], batch_size % batch_limit, magma_queue);
  }
#endif
}

template <typename scalar_t>
static void apply_single_inverse(Tensor& self, Tensor& info_lu, Tensor& info_getri) {
#if !AT_MAGMA_ENABLED()
AT_ERROR("inverse: MAGMA library not found in "
    "compilation. Please rebuild with MAGMA.");
#else
  auto self_data = self.data_ptr<scalar_t>();
  magma_int_t n = magma_int_cast(self.size(-2), "self.size(-2)");
  magma_int_t lda = std::max<magma_int_t>(1, n);
  magma_int_t lwork = n * magmaGetriOptimalBlocksize<scalar_t>(n);

  // magmaLu and magmaGetri requires info argument to live on CPU
  // but info_lu and info_getri tensors are on the same device as self
  magma_int_t info_lu_cpu = 0;
  magma_int_t info_getri_cpu = 0;

  Tensor ipiv = at::empty({lda}, at::kInt);
  Tensor dwork = at::empty({lwork}, self.options());
  magmaLu<scalar_t>(n, n, self_data, lda, ipiv.data_ptr<magma_int_t>(), &info_lu_cpu);
  magmaGetri<scalar_t>(
    n, self_data, lda, ipiv.data_ptr<magma_int_t>(), dwork.data_ptr<scalar_t>(), lwork, &info_getri_cpu);
  info_lu.fill_(info_lu_cpu);
  info_getri.fill_(info_getri_cpu);
#endif
}


// This is a type dispatching helper function for 'apply_batched_inverse' and 'singleCheckErrors'
Tensor& _linalg_inv_out_helper_cuda_legacy(Tensor& result, Tensor& infos_lu, Tensor& infos_getri) {
  // assuming result is in column major order and contains the matrices to invert
  if (result.dim() > 2) {
    auto input_working_copy = cloneBatchedColumnMajor(result);
    AT_DISPATCH_FLOATING_AND_COMPLEX_TYPES(result.scalar_type(), "linalg_inv_out_cuda", [&]{
      apply_batched_inverse<scalar_t>(
        input_working_copy, result, infos_lu, infos_getri);
    });
  } else {
    AT_DISPATCH_FLOATING_AND_COMPLEX_TYPES(result.scalar_type(), "linalg_inv_out_cuda", [&]{
      apply_single_inverse<scalar_t>(result, infos_lu, infos_getri);
    });
  }
  return result;
}

// This is a MAGMA/cuSOLVER dispatching helper function
Tensor& _linalg_inv_out_helper_cuda(Tensor &result, Tensor& infos_lu, Tensor& infos_getri) {
  // This function calculates the inverse matrix in-place
  // result should be in column major order and contain matrices to invert
#ifdef USE_CUSOLVER
  auto preferred_backend = at::globalContext().linalgPreferredBackend();
  switch (preferred_backend) {
    case at::LinalgBackend::Cusolver:
      return _linalg_inv_out_helper_cuda_lib(result, infos_lu, infos_getri);  // cusolver or cublas
    case at::LinalgBackend::Magma:
      return _linalg_inv_out_helper_cuda_legacy(result, infos_lu, infos_getri);  // magma-cuda
    default:
      if (batchCount(result) <= 2 || !use_magma_) {
        return _linalg_inv_out_helper_cuda_lib(result, infos_lu, infos_getri);  // cusolver or cublas
      } else {
        return _linalg_inv_out_helper_cuda_legacy(result, infos_lu, infos_getri);  // magma-cuda
      }
  }
#else
  return _linalg_inv_out_helper_cuda_legacy(result, infos_lu, infos_getri);  // magma-cuda
#endif
  return result;
}

// ~~~~~~~~~~~~~~~~~~~~~~~~~~~~~~ cholesky_solve ~~~~~~~~~~~~~~~~~~~~~~~~~~~~~~~~~

template <typename scalar_t>
static void apply_cholesky_solve(Tensor& b, Tensor& A, bool upper, int64_t& info) {
#if !AT_MAGMA_ENABLED()
AT_ERROR("cholesky_solve: MAGMA library not found in "
    "compilation. Please rebuild with MAGMA.");
#else
  magma_uplo_t uplo = upper ? MagmaUpper : MagmaLower;

  auto A_data = A.data_ptr<scalar_t>();
  auto b_data = b.data_ptr<scalar_t>();
  magma_int_t n = magma_int_cast(A.size(-2), "A.size(-2)");
  magma_int_t lda = std::max<magma_int_t>(1, n);
  magma_int_t nrhs = magma_int_cast(b.size(-1), "b.size(-1)");

  int info_tmp = 0;
  if (b.dim() == 2) {
    magmaCholeskySolve<scalar_t>(uplo, n, nrhs, A_data, lda,
                                 b_data, lda, &info_tmp);
    info = info_tmp;
  } else {
    auto A_mat_stride = matrixStride(A);
    auto b_mat_stride = matrixStride(b);
    magma_int_t batch_size = magma_int_cast(batchCount(A), "batchCount");

    scalar_t** A_array;
    scalar_t** b_array;

    ALLOCATE_ARRAY(A_array, scalar_t*, batch_size);
    ALLOCATE_ARRAY(b_array, scalar_t*, batch_size);

    // Set up the created arrays
    for (int64_t i = 0; i < batch_size; i++) {
      A_array[i] = &A_data[i * A_mat_stride];
      b_array[i] = &b_data[i * b_mat_stride];
    }

    MAGMAQueue magma_queue(b.get_device());

    constexpr int64_t batch_limit = 65535;
    // Compute as many batches of 65535 possible
    // The number of "mini"-batches are floor(batch_size / batch_limit)
    // and these cover floor(batch_size / batch_limit) * batch_limit matrix solves
    int64_t mini_batches = batch_size / batch_limit, mini_idx;
    for (mini_idx = 0; mini_idx < mini_batches * batch_limit; mini_idx += batch_limit) {
      scalar_t** A_array_cur = &A_array[mini_idx];
      scalar_t** b_array_cur = &b_array[mini_idx];

      magmaCholeskySolveBatched<scalar_t>(
          uplo, n, nrhs, A_array_cur, lda, b_array_cur, lda,
          info_tmp, batch_limit, magma_queue);

      if (info_tmp != 0) {
        break;
      }
    }

    // Compute whatever is left = batch_size - floor(batch_size / batch_limit) * batch_limit
    // which concisely is equal to batch_size % batch_limit
    if (batch_size % batch_limit != 0 && info_tmp == 0) {
      magmaCholeskySolveBatched<scalar_t>(
          uplo, n, nrhs, &A_array[mini_idx], lda, &b_array[mini_idx], lda,
          info_tmp, batch_size % batch_limit, magma_queue);
    }

    info = info_tmp;
  }
#endif
}

Tensor _cholesky_solve_helper_cuda_magma(const Tensor& self, const Tensor& A, bool upper) {
  int64_t info = 0;
  auto self_working_copy = cloneBatchedColumnMajor(self);
  auto A_working_copy = cloneBatchedColumnMajor(A);
  AT_DISPATCH_FLOATING_AND_COMPLEX_TYPES(self.scalar_type(), "cholesky_solve_cuda", [&]{
    apply_cholesky_solve<scalar_t>(self_working_copy, A_working_copy, upper, info);
  });
  TORCH_CHECK(info == 0, "MAGMA cholesky_solve : invalid argument: ", -info);
  return self_working_copy;
}

// Todo: cusolverDn<T>potrsBatched only supports nrhs == 1 and does not have good performance.
//     Batched cholesky_solve is dispatched to magma.
Tensor _cholesky_solve_helper_cuda(const Tensor& self, const Tensor& A, bool upper) {
#ifdef USE_CUSOLVER
  auto preferred_backend = at::globalContext().linalgPreferredBackend();
  switch (preferred_backend) {
    case at::LinalgBackend::Cusolver:
      return _cholesky_solve_helper_cuda_cusolver(self, A, upper);
    case at::LinalgBackend::Magma:
      return _cholesky_solve_helper_cuda_magma(self, A, upper);
    default:
      if (batchCount(self) == 1 || !use_magma_) {
        return _cholesky_solve_helper_cuda_cusolver(self, A, upper);
      } else {
        return _cholesky_solve_helper_cuda_magma(self, A, upper);
      }
  }
#else
  return _cholesky_solve_helper_cuda_magma(self, A, upper);
#endif
}

// ~~~~~~~~~~~~~~~~~~~~~~~~~~~~~~~~~ cholesky ~~~~~~~~~~~~~~~~~~~~~~~~~~~~~~~~~~~~

template <typename scalar_t>
static void apply_cholesky(const Tensor& self, bool upper, const Tensor& info) {
#if !AT_MAGMA_ENABLED()
  TORCH_CHECK(
      false,
      "Calling torch.linalg.cholesky on a CUDA tensor requires compiling ",
      "PyTorch with MAGMA. Please use PyTorch built with MAGMA support.");
#else
  magma_uplo_t uplo = upper ? MagmaUpper : MagmaLower;

  auto self_data = self.data_ptr<scalar_t>();
  magma_int_t n = magma_int_cast(self.size(-2), "self.size(-2)");
  auto lda = std::max<magma_int_t>(1, n);

  if (self.dim() == 2) {
    // magmaCholesky requires info to be on CPU
    magma_int_t info_cpu = 0;
    magmaCholesky<scalar_t>(uplo, n, self_data, lda, &info_cpu);
    info.fill_(info_cpu);
  } else {
    TORCH_INTERNAL_ASSERT(info.is_cuda());
    auto info_data = info.data_ptr<magma_int_t>();

    // magmaCholeskyBatched supports only upper=false
    uplo = MagmaLower;

    auto self_mat_stride = matrixStride(self);
    magma_int_t batch_size = magma_int_cast(batchCount(self), "batchCount");

    scalar_t** self_array;

    ALLOCATE_ARRAY(self_array, scalar_t*, batch_size);

    // Set up the created arrays
    for (int64_t i = 0; i < batch_size; i++) {
      self_array[i] = &self_data[i * self_mat_stride];
    }

    MAGMAQueue magma_queue(self.get_device());

    // Compute as many batches of 262140 possible
    // 262140 is the size of the largest batch of matrices that can be run with
    // violating maximum kernel configuration
    // For complex input the batch limit is 65535 (determined experimentally, see https://github.com/pytorch/pytorch/pull/47047#discussion_r516086923 for more information)
    int64_t batch_limit = self.is_complex() ? 65535 : 262140;

    for (int64_t mini_idx = 0; mini_idx < batch_size; mini_idx += batch_limit) {
      int64_t nbatches = std::min(batch_limit, batch_size - mini_idx);
      scalar_t** self_array_cur = &self_array[mini_idx];
      magma_int_t* info_array_cur = &info_data[mini_idx];

      magmaCholeskyBatched<scalar_t>(
        uplo, n, self_array_cur, lda, info_array_cur, nbatches, magma_queue);
    }
  }
#endif
}

void cholesky_helper_magma(const Tensor& input, bool upper, const Tensor& info) {
  Tensor result = input;
  if (input.dim() > 2) {
    // MAGMA's batched cholesky operator has an off-by-one error causing IMA
    // (see https://github.com/pytorch/pytorch/issues/42666). This code is based
    // on the #cloneBatchedColumnMajor function however it pads the input with
    // one extra element utilizing the fact that the resize_as_ method preserves
    // the storage even if it's larger than the new sizes. This way if MAGMA
    // reads off bounds it will still be valid user memory.
    result = at::empty(input.numel() + 1, input.options());
    result.resize_as_(input).transpose_(-2, -1);
    TORCH_INTERNAL_ASSERT_DEBUG_ONLY(result.mT().is_contiguous());

    // batched MAGMA doesn't support upper=true
    // we transpose and conjugate the input as a workaround
    result.copy_(upper ? input.mH() : input);
  }

  AT_DISPATCH_FLOATING_AND_COMPLEX_TYPES(
    input.scalar_type(), "cholesky_cuda", [&] {
      apply_cholesky<scalar_t>(result, upper, info);
    });

  if (input.dim() > 2) {
    // if upper=true we need to tranpose and conjugate the result tensor
    // because the cholesky decomposition is stored in the lower triangular part
    if (upper) {
      input.copy_(result.mH());
    } else {
      input.copy_(result);
    }
  }
}

static void cholesky_kernel(const Tensor& input, const Tensor& info, bool upper) {
#ifdef USE_CUSOLVER
  auto preferred_backend = at::globalContext().linalgPreferredBackend();
  switch (preferred_backend) {
    case at::LinalgBackend::Cusolver:
      cholesky_helper_cusolver(input, upper, info);
      break;
    case at::LinalgBackend::Magma:
      cholesky_helper_magma(input, upper, info);
      break;
    default:
      if (batchCount(input) == 1 || !use_magma_ || use_cusolver_potrf_batched_) {
        cholesky_helper_cusolver(input, upper, info);
      } else {
        cholesky_helper_magma(input, upper, info);
      }
  }
#else
  cholesky_helper_magma(input, upper, info);
#endif // USE_CUSOLVER
}

REGISTER_CUDA_DISPATCH(cholesky_stub, &cholesky_kernel)

// ~~~~~~~~~~~~~~~~~~~~~~~~~~~~~~~~~ cholesky_inverse ~~~~~~~~~~~~~~~~~~~~~~~~~~~~~~~~~~~~

/*
Computes the inverse of a symmetric (Hermitian) positive-definite matrix n-by-n matrix 'input' using the Cholesky solver
This is an in-place routine, content of 'input' is overwritten.
'infos' is an int Tensor containing error codes for each matrix in the batched input.
MAGMA requires 'infos' to reside in CPU memory.
For more information see MAGMA's documentation for POTRS routine.
*/
template <typename scalar_t>
static void apply_cholesky_inverse(Tensor& input, Tensor& infos, bool upper) {
#if !AT_MAGMA_ENABLED()
  TORCH_CHECK(false, "cholesky_inverse: MAGMA library not found in compilation. Please rebuild with MAGMA.");
#else
  // magmaCholeskyInverse (magma_dpotri_gpu) is slow because internally
  // it transfers data several times between GPU and CPU and calls lapack routine on CPU
  // using magmaCholeskySolveBatched is a lot faster
  // note that magmaCholeskySolve is also slow

  // 'input' is modified in-place we need to clone it and replace with a diagonal matrix
  // for apply_cholesky_solve
  auto input_working_copy = cloneBatchedColumnMajor(input);

  // 'input' tensor has to be a batch of diagonal matrix
  input.fill_(0);
  input.diagonal(/*offset=*/0, /*dim1=*/-2, /*dim2=*/-1).fill_(1);

  Tensor result_u, input_u;
  if (input.dim() == 2) {
    // unsqueezing here so that the batched version is used
    result_u = input.unsqueeze(0);
    input_u = input_working_copy.unsqueeze(0);
  } else {
    result_u = input;
    input_u = input_working_copy;
  }

  // magma's potrs_batched doesn't take matrix-wise array of ints as an 'info' argument
  // it returns a single 'magma_int_t'
  // if info = 0 the operation is successful, if info = -i, the i-th parameter had an illegal value.
  int64_t info_tmp = 0;
  apply_cholesky_solve<scalar_t>(result_u, input_u, upper, info_tmp);
  infos.fill_(info_tmp);
#endif
}

// This is a type dispatching helper function for 'apply_cholesky_inverse'
Tensor& cholesky_inverse_kernel_impl_magma(Tensor &result, Tensor& infos, bool upper) {
  AT_DISPATCH_FLOATING_AND_COMPLEX_TYPES(result.scalar_type(), "cholesky_inverse_out_cuda", [&]{
    apply_cholesky_inverse<scalar_t>(result, infos, upper);
  });
  return result;
}

Tensor& cholesky_inverse_kernel_impl(Tensor &result, Tensor& infos, bool upper) {
  // This function calculates the inverse matrix in-place
  // result should be in column major order and contain matrices to invert
  // the content of result is overwritten by 'apply_cholesky_inverse'
#ifdef USE_CUSOLVER
  auto preferred_backend = at::globalContext().linalgPreferredBackend();
  switch (preferred_backend) {
    case at::LinalgBackend::Cusolver:
      return cholesky_inverse_kernel_impl_cusolver(result, infos, upper);
    case at::LinalgBackend::Magma:
      return cholesky_inverse_kernel_impl_magma(result, infos, upper);
    default:
      if (batchCount(result) == 1 ||
          !use_magma_) {
        return cholesky_inverse_kernel_impl_cusolver(result, infos, upper);
      } else {
        return cholesky_inverse_kernel_impl_magma(result, infos, upper);
      }
  }
#else
  return cholesky_inverse_kernel_impl_magma(result, infos, upper);
#endif

}

REGISTER_CUDA_DISPATCH(cholesky_inverse_stub, &cholesky_inverse_kernel_impl);

// ~~~~~~~~~~~~~~~~~~~~~~~~~~~~~~~~~~~~~ lu ~~~~~~~~~~~~~~~~~~~~~~~~~~~~~~~~~~~~~~

/*
  Computes the LU decomposition of a m×n matrix or batch of matrices in 'input' tensor.
  This is an in-place routine, content of 'input', 'pivots', and 'infos' is overwritten.
  This is a "looped" variant for calling single input MAGMA function on batched input.

  Args:
  * `input` - [in] the input matrix for LU decomposition
              [out] the LU decomposition
  * `pivots` - [out] the pivot indices
  * `infos` - [out] error codes, positive values indicate singular matrices
  * `compute_pivots` - controls whether LU is computed with or without pivoting

  For further details, please see the MAGMA documentation for magma_dgetrf_gpu.
*/
template <typename scalar_t>
static void apply_lu_factor_looped_magma(const Tensor& input, const Tensor& pivots, const Tensor& infos, bool compute_pivots) {
#if !AT_MAGMA_ENABLED()
  // This should never be thrown if the calling functions are correct.
  AT_ERROR("linalg.lu_factor: PyTorch was not compiled with MAGMA support.");
#else
  // magmaLu and magmaLuNoPiv require infos and pivots tensor to be on CPU
  // the data is later copied back to the appropriate output tensor
  Tensor infos_cpu = at::empty_like(infos, infos.options().device(kCPU).pinned_memory(true));

  auto input_data = input.data_ptr<scalar_t>();
  auto infos_data = infos_cpu.data_ptr<magma_int_t>();
  auto input_matrix_stride = matrixStride(input);
  auto pivots_stride = pivots.size(-1);
  auto batch_size = batchCount(input);
  magma_int_t m = magma_int_cast(input.size(-2), "m");
  magma_int_t n = magma_int_cast(input.size(-1), "n");
  auto leading_dimension = std::max<magma_int_t>(1, m);

  if (compute_pivots) {
    Tensor pivots_cpu = at::empty_like(pivots, pivots.options().device(kCPU).pinned_memory(true));
    auto pivots_data = pivots_cpu.data_ptr<magma_int_t>();
    for (decltype(batch_size) i = 0; i < batch_size; i++) {
      scalar_t* input_working_ptr = &input_data[i * input_matrix_stride];
      int* pivots_working_ptr = &pivots_data[i * pivots_stride];
      int* infos_working_ptr = &infos_data[i];
      magmaLu<scalar_t>(m, n, input_working_ptr, leading_dimension, pivots_working_ptr, infos_working_ptr);
    }
    pivots.copy_(pivots_cpu);
  } else {
    for (decltype(batch_size) i = 0; i < batch_size; i++) {
      scalar_t* input_working_ptr = &input_data[i * input_matrix_stride];
      int* infos_working_ptr = &infos_data[i];
      magmaLuNoPiv<scalar_t>(m, n, input_working_ptr, leading_dimension, infos_working_ptr);
    }
  }
  infos.copy_(infos_cpu);
#endif
}

/*
  Computes the LU decomposition of a m×n matrix or batch of matrices in 'input' tensor.
  This is an in-place routine, content of 'input', 'pivots', and 'infos' is overwritten.
  This is a specialized batched variant, it is expected to be faster than the "looped" version only for small inputs.

  Args:
  * `input` - [in] the input matrix for LU decomposition
              [out] the LU decomposition
  * `pivots` - [out] the pivot indices
  * `infos` - [out] error codes, positive values indicate singular matrices
  * `compute_pivots` - controls whether LU is computed with or without pivoting

  For further details, please see the MAGMA documentation for magma_dgetrf_batched.
*/
template <typename scalar_t>
static void apply_lu_factor_batched_magma(const Tensor& input, const Tensor& pivots, const Tensor& infos, bool compute_pivots) {
#if !AT_MAGMA_ENABLED()
  TORCH_CHECK(
      false,
      "Calling torch.linalg.lu_factor on a CUDA tensor requires compiling ",
      "PyTorch with MAGMA. Please rebuild with MAGMA.");
#else
  auto input_data = input.data_ptr<scalar_t>();
  auto infos_data = infos.data_ptr<magma_int_t>();
  auto input_matrix_stride = matrixStride(input);
  magma_int_t batch_size = magma_int_cast(batchCount(input), "batchCount");

  magma_int_t m = magma_int_cast(input.size(-2), "m");
  magma_int_t n = magma_int_cast(input.size(-1), "n");
  auto leading_dimension = std::max<magma_int_t>(1, m);

  scalar_t** input_array;
  ALLOCATE_ARRAY(input_array, scalar_t*, batch_size);

  // Set up array of pointers to matrices
  for (int64_t i = 0; i < batch_size; i++) {
    input_array[i] = &input_data[i * input_matrix_stride];
  }

  MAGMAQueue magma_queue(input.get_device());

  if (compute_pivots) {
    auto pivots_data = pivots.data_ptr<magma_int_t>();
    auto pivots_stride = pivots.size(-1);
    // fill pivots with ones to avoid memory access violations inside magma kernels
    // magmaLuBatched might not set the values for it
    // see https://github.com/pytorch/pytorch/pull/53064
    pivots.fill_(1);
    magma_int_t** pivots_array;
    ALLOCATE_ARRAY(pivots_array, magma_int_t*, batch_size);
    for (int64_t i = 0; i < batch_size; i++) {
      pivots_array[i] = &pivots_data[i * pivots_stride];
    }
    magmaLuBatched<scalar_t>(m, n, input_array, leading_dimension, pivots_array, infos_data, batch_size, magma_queue);
  } else {
    magmaLuNoPivBatched<scalar_t>(m, n, input_array, leading_dimension, infos_data, batch_size, magma_queue);
  }

  // block CPU until all operations on the queue are finished
  // this explicit sync prevents garbage results from the subsequent magmaLuSolveBatched call from a different queue
  magma_queue_sync(magma_queue.get_queue());
#endif
}

static void lu_factor_looped_magma(const Tensor& input, const Tensor& pivots, const Tensor& infos, bool compute_pivots) {
  AT_DISPATCH_FLOATING_AND_COMPLEX_TYPES(input.scalar_type(), "lu_factor_magma_looped", [&]{
    apply_lu_factor_looped_magma<scalar_t>(input, pivots, infos, compute_pivots);
  });
}

static void lu_factor_batched_magma(const Tensor& input, const Tensor& pivots, const Tensor& infos, bool compute_pivots) {
  AT_DISPATCH_FLOATING_AND_COMPLEX_TYPES(input.scalar_type(), "lu_factor_magma_batched", [&]{
    apply_lu_factor_batched_magma<scalar_t>(input, pivots, infos, compute_pivots);
  });
}

static void lu_factor(const Tensor& input, const Tensor& pivots, const Tensor& infos, bool compute_pivots) {
  // MAGMA does not work with batch_size == 0.
  // CuSolver does not work when the matrices have no elements
  if (input.numel() == 0) {
    // zero out the infos as it will have one element if the input is a matrix of size (0, 0)
    infos.zero_();
    return;
  }

  auto batch_size = batchCount(input);
  (void) batch_size; // Silence unused warning in some builds


#if AT_MAGMA_ENABLED()
  const auto lu_factor_magma = [batch_size](const Tensor& input, const Tensor& pivots, const Tensor& infos, const bool compute_pivots) {
    if (batch_size == 1) {
        lu_factor_looped_magma(input, pivots, infos, compute_pivots);
    } else {
      // There is a bug in lu_factor_batched_magma in MAGMA < 2.5.2, see
      // https://bitbucket.org/icl/magma/issues/13/getrf_batched-kernel-produces-nans-on
      std::tuple<magma_int_t, magma_int_t, magma_int_t> version;
      magma_version(&std::get<0>(version), &std::get<1>(version), &std::get<2>(version));
      if (version >= std::make_tuple<magma_int_t, magma_int_t, magma_int_t>(2, 5, 2)) {
        lu_factor_batched_magma(input, pivots, infos, compute_pivots);
      } else {
        lu_factor_looped_magma(input, pivots, infos, compute_pivots);
      }
    }
  };
#endif

#ifdef USE_CUSOLVER
  auto preferred_backend = at::globalContext().linalgPreferredBackend();
  switch (preferred_backend) {
    case at::LinalgBackend::Cusolver:
      lu_factor_looped_cusolver(input, pivots, infos, compute_pivots, use_magma_);
      break;
    case at::LinalgBackend::Magma:
#if AT_MAGMA_ENABLED()
      lu_factor_magma(input, pivots, infos, compute_pivots);
      break;
#endif
    default:
#if AT_MAGMA_ENABLED()
      // We do not use cuSOLVER for complex inputs if !get_pivots since nan_to_num_ does not work with it.
      // See https://github.com/pytorch/pytorch/issues/59247 for more info
      // Provided the above, use a heuristic to determine that cusolver is faster than MAGMA
      const auto m = input.size(-2);
      const auto use_cusolver = ((batch_size == 1 || (batch_size <= 8 && m <= 16))
                                 && (!input.is_complex() || compute_pivots));
      if (use_cusolver) {
        lu_factor_looped_cusolver(input, pivots, infos, compute_pivots, use_magma_);
      } else {
        lu_factor_magma(input, pivots, infos, compute_pivots);
      }
#else // USE_CUSOLVER && !AT_MAGMA_ENABLED
      lu_factor_looped_cusolver(input, pivots, infos, compute_pivots, use_magma_);
#endif
  }
#else // !USE_CUSOLVER
#if AT_MAGMA_ENABLED()
    if (batch_size == 1) {
      lu_factor_looped_magma(input, pivots, infos, compute_pivots);
    } else {
      lu_factor_magma(input, pivots, infos, compute_pivots);
    }
#else
  TORCH_CHECK(
      false,
      "Calling linalg.lu_factor on a CUDA tensor requires compiling ",
      "PyTorch with MAGMA or cuSolver. Please rebuild with MAGMA.");
#endif // AT_MAGMA_ENABLED
#endif // USE_CUSOLVER

  // We return the trivial permutation of pivots starting with 1 (FORTRAN indexing)
  if (!compute_pivots) {
    auto k = std::min(input.size(-2), input.size(-1));
    auto pivots_tmp = at::arange(1, k + 1, input.options().dtype(at::kInt));
    pivots.copy_(pivots_tmp);
  }
}

REGISTER_CUDA_DISPATCH(lu_factor_stub, &lu_factor);

// ~~~~~~~~~~~~~~~~~~~~~~~~~~~~~ triangular_solve ~~~~~~~~~~~~~~~~~~~~~~~~~~~~~~~~

template <typename scalar_t>
static void apply_triangular_solve_batched_magma(const Tensor& A, const Tensor& b, bool left, bool upper, TransposeType transpose, bool unitriangular) {
#if !AT_MAGMA_ENABLED()
AT_ERROR("triangular_solve: MAGMA library not found in "
         "compilation. Please rebuild with MAGMA.");
#else
  magma_uplo_t uplo = upper ? MagmaUpper : MagmaLower;
  magma_trans_t trans = to_magma(transpose);
  magma_diag_t diag = unitriangular ? MagmaUnit : MagmaNonUnit;
  magma_side_t side = left ? MagmaLeft : MagmaRight;

  auto A_data = A.data_ptr<scalar_t>();
  auto b_data = b.data_ptr<scalar_t>();
  // This allows to pass rectangular A and b when left = True
  magma_int_t m = magma_int_cast(left ? A.size(-1) : b.size(-2), "m");
  magma_int_t n = magma_int_cast(b.size(-1), "n");
  // magma returns early if m <= 0 || n <= 0 for magmaTriangularSolveBatched
  // magmaTriangularSolve is calling cuBLAS and it prints
  // ** On entry to DTRSM  parameter number 9 had an illegal value
  // so let's use proper lda parameter here
  magma_int_t lda = std::max<magma_int_t>(1, A.size(-2));
  magma_int_t ldb = std::max<magma_int_t>(1, b.size(-2));
  magma_int_t batch_size = magma_int_cast(batchCount(A), "batch_size");

  auto A_mat_stride = matrixStride(A);
  auto b_mat_stride = matrixStride(b);

  scalar_t** A_array;
  scalar_t** b_array;

  ALLOCATE_ARRAY(A_array, scalar_t*, batch_size);
  ALLOCATE_ARRAY(b_array, scalar_t*, batch_size);

  // Set up the created arrays
  for (int64_t i = 0; i < batch_size; i++) {
    A_array[i] = &A_data[i * A_mat_stride];
    b_array[i] = &b_data[i * b_mat_stride];
  }

  MAGMAQueue magma_queue(b.get_device());

  constexpr int64_t batch_limit = 65535;
  // Compute as many batches of 65535 as possible
  // The number of "mini"-batches are floor(batch_size / batch_limit)
  // and these cover floor(batch_size / batch_limit) * batch_limit matrix solves
  int64_t mini_batches = batch_size / batch_limit;
  int64_t mini_idx; // this is outside the loop because it is used for the case batch_size % batch_limit != 0
  for (mini_idx = 0; mini_idx < mini_batches * batch_limit; mini_idx += batch_limit) {
    scalar_t** A_array_cur = &A_array[mini_idx];
    scalar_t** b_array_cur = &b_array[mini_idx];

    magmaTriangularSolveBatched<scalar_t>(
        side, uplo, trans, diag, m, n, A_array_cur,
        lda, b_array_cur, ldb, batch_limit, magma_queue);
  }

  // Compute whatever is left = batch_size - floor(batch_size / batch_limit) * batch_limit
  // which concisely is equal to batch_size % batch_limit
  if (batch_size % batch_limit != 0) {
    magmaTriangularSolveBatched<scalar_t>(
        side, uplo, trans, diag, m, n, &A_array[mini_idx],
        lda, &b_array[mini_idx], ldb, batch_size % batch_limit, magma_queue);
  }
#endif
}

void triangular_solve_batched_magma(const Tensor& A, const Tensor& B, bool left, bool upper, TransposeType transpose, bool unitriangular) {
  AT_DISPATCH_FLOATING_AND_COMPLEX_TYPES(A.scalar_type(), "triangular_solve_cuda", [&]{
    apply_triangular_solve_batched_magma<scalar_t>(A, B, left, upper, transpose, unitriangular);
  });
}

void triangular_solve_kernel(const Tensor& A, const Tensor& B, bool left, bool upper, TransposeType transpose, bool unitriangular) {
  // For batches smaller than 8 and matrix sizes larger than 64x64 cuBLAS forloop is faster than batched version
  if (batchCount(A) <= 8 && A.size(-1) >= 64) {
    triangular_solve_cublas(A, B, left, upper, transpose, unitriangular);
  } else {
#if !AT_MAGMA_ENABLED()
    triangular_solve_batched_cublas(A, B, left, upper, transpose, unitriangular);
#else
    // cuBLAS batched is faster than MAGMA batched up until 512x512, after that MAGMA is faster
    if (A.size(-1) <= 512) {
      triangular_solve_batched_cublas(A, B, left, upper, transpose, unitriangular);
    } else {
      triangular_solve_batched_magma(A, B, left, upper, transpose, unitriangular);
    }
#endif // AT_MAGMA_ENABLED()
  }
}

REGISTER_CUDA_DISPATCH(triangular_solve_stub, &triangular_solve_kernel);

// ~~~~~~~~~~~~~~~~~~~~~~~~~~~~~~~~~~~~ orgqr ~~~~~~~~~~~~~~~~~~~~~~~~~~~~~~~~~~~~

Tensor& orgqr_kernel_impl(Tensor& result, const Tensor& tau) {
  // TODO: It is possible to implement efficient batched orgqr for small tau (tau.size(-1) <= 32)
  // using MAGMA, however it fails on Windows because of some illegal memory reads inside MAGMA.
  // See discussions in https://github.com/pytorch/pytorch/pull/51348 for comparison of cuSOLVER-MAGMA
  // and Windows failure.
  // For reference here is the MAGMA-based implementation: https://gist.github.com/IvanYashchuk/2db50002c9d3c1462ff769e6410ad983
#if defined(USE_CUSOLVER)
  return orgqr_helper_cusolver(result, tau); // cusolver
#else
  TORCH_CHECK(false, "Calling torch.orgqr on a CUDA tensor requires compiling ",
    "PyTorch with cuSOLVER. Please use PyTorch built with cuSOLVER support.");
#endif
}

REGISTER_CUDA_DISPATCH(orgqr_stub, &orgqr_kernel_impl);

void ormqr_kernel(const Tensor& input, const Tensor& tau, const Tensor& other, bool left, bool transpose) {
#if defined(USE_CUSOLVER)
  ormqr_cusolver(input, tau, other, left, transpose);
#else
  TORCH_CHECK(false,
      "Calling torch.ormqr on a CUDA tensor requires compiling ",
      "PyTorch with cuSOLVER. Please use PyTorch built with cuSOLVER support.");
#endif
}

REGISTER_CUDA_DISPATCH(ormqr_stub, &ormqr_kernel);

// ~~~~~~~~~~~~~~~~~~~~~~~~~~~~~~~~~~~~ qr ~~~~~~~~~~~~~~~~~~~~~~~~~~~~~~~~~~~~~~~

template <typename scalar_t>
static void apply_geqrf(const Tensor& input, const Tensor& tau) {
#if !AT_MAGMA_ENABLED()
  TORCH_CHECK(
    false,
    "Calling torch.geqrf on a CUDA tensor requires compiling ",
    "PyTorch with MAGMA. Please use PyTorch built with MAGMA support.");
#else

  magma_int_t m = magma_int_cast(input.size(-2), "m");
  magma_int_t n = magma_int_cast(input.size(-1), "n");

  auto input_data = input.data_ptr<scalar_t>();
  auto input_matrix_stride = matrixStride(input);
  auto tau_stride = tau.size(-1);
  auto batch_size = batchCount(input);
  auto lda = std::max<int>(1, m);

  // magmaGeqrf uses a hybrid CPU-GPU algorithm to compute the elementary reflectors.
  // The driver routine geqrf2_gpu accepts a tensor on the CPU for elementary reflectors.
  Tensor tau_cpu = at::empty(tau.sizes(), tau.options().device(at::kCPU).pinned_memory(true));
  scalar_t* tau_data = tau_cpu.data_ptr<scalar_t>();
  scalar_t* work_data = nullptr; // workspace is not needed for geqrf2_gpu

  magma_int_t info = 0;
  for (int64_t i = 0; i < batch_size; i++) {
    scalar_t* input_working_ptr = &input_data[i * input_matrix_stride];
    scalar_t* tau_working_ptr = &tau_data[i * tau_stride];

    // now compute the actual QR and tau
    // MAGMA's geqrf2_gpu function is used, this version has LAPACK-complaint arguments.
    magmaGeqrf<scalar_t>(m, n, input_working_ptr, lda, tau_working_ptr, work_data, &info, /*is_v2=*/true);
    checkMagmaInternalError(info, "geqrf");
  }
  tau.copy_(tau_cpu, /*non_blocking=*/true);
#endif
}

// This is a type dispatching helper function for 'apply_geqrf'
void geqrf_magma(const Tensor& input, const Tensor& tau) {
  AT_DISPATCH_FLOATING_AND_COMPLEX_TYPES(input.scalar_type(), "geqrf_magma", [&]{
    apply_geqrf<scalar_t>(input, tau);
  });
}

// This is a backend library dispatching helper function for calling looped batch implementation
void geqrf_looped(const Tensor& input, const Tensor& tau) {
#if defined(USE_CUSOLVER)
  auto preferred_backend = at::globalContext().linalgPreferredBackend();
  switch (preferred_backend) {
    case at::LinalgBackend::Magma:
      return geqrf_magma(input, tau);
    case at::LinalgBackend::Cusolver:
    default:
      return geqrf_cusolver(input, tau);
  }
#else
  return geqrf_magma(input, tau);
#endif
}

// This is a backend library dispatching helper function for calling specialized batched implementation
void geqrf_batched(const Tensor& input, const Tensor& tau) {
#ifdef CUDART_VERSION
  // if cuBLAS is available
  return geqrf_batched_cublas(input, tau);
#else
  // TODO: implement MAGMA-based path using magma_zgeqrf_expert_batched
  return geqrf_looped(input, tau);
#endif
}

void geqrf_kernel(const Tensor& input, const Tensor& tau) {
  // if number of rows is smaller than 32 batched is always faster for batch size > 1
  // for larger number of rows number of batches condition
  if (input.size(-2) <= 256 && batchCount(input) >= std::max<int64_t>(2, input.size(-2) / 16)) {
    return geqrf_batched(input, tau);
  } else {
    return geqrf_looped(input, tau);
  }
}

REGISTER_CUDA_DISPATCH(geqrf_stub, &geqrf_kernel);

template <typename scalar_t>
static void apply_qr(Tensor& Q, Tensor& R, int64_t q_size_minus_2, int64_t r_size_minus_1, int64_t n_columns,
                     bool compute_q) {
#if !AT_MAGMA_ENABLED()
AT_ERROR("qr: MAGMA library not found in "
    "compilation. Please rebuild with MAGMA.");
#else

  magma_int_t m = magma_int_cast(q_size_minus_2, "Q.size(-2)");
  magma_int_t n = magma_int_cast(r_size_minus_1, "R.size(-1)");

  auto r_data = R.data_ptr<scalar_t>();
  auto r_matrix_stride = matrixStride(R);
  magma_int_t k = m < n ? m : n;
  magma_int_t nb = magmaGeqrfOptimalBlocksize<scalar_t>(m, n);
  int64_t batch_size = batchCount(R);

  // magmaGeqrf uses a hybrid CPU-GPU algorithm to compute the elementary reflectors.
  // The driver routine magma_(d/s)geqrf2_gpu accepts a tensor on the CPU for elementary reflectors.
  Tensor tau = at::empty({k}, Q.options().device(at::kCPU));
  Tensor work = at::empty({(2 * k + magma_roundup(n, 32)) * nb}, R.options());
  scalar_t* tau_data = tau.data_ptr<scalar_t>();
  scalar_t* work_data = work.data_ptr<scalar_t>();

  // This phase computes R (the raw version)
  // This uses MAGMA's ?geqrf2_gpu function
  magma_int_t info = 0;
  for (int64_t i = 0; i < batch_size; i++) {
    scalar_t* r_working_ptr = &r_data[i * r_matrix_stride];
    magmaGeqrf<scalar_t>(m, n, r_working_ptr, m, tau_data, work_data, &info, /*is_v2=*/true);
    checkMagmaInternalError(info, "geqrf");
  }
  if (!compute_q) {
    // this is for mode='r'
    return;
  }

  // This phase computes Q (the raw version)
  // We require to perform ?geqrf_gpu again due to this bug in MAGMA:
  // - ?geqrf_gpu allows fast computation of Q via ?orgqr_gpu, but doesn't give R properly.
  // - ?geqrf2_gpu gives correct R, but doesn't allow computation of Q via ?orgqr_gpu
  // Refer to the below link for more details:
  // http://icl.cs.utk.edu/magma/forum/viewtopic.php?f=2&t=1015&p=2800&hilit=geqrf_gpu#p2800
  auto q_data = Q.data_ptr<scalar_t>();
  auto q_matrix_stride = matrixStride(Q);
  for (int64_t i = 0; i < batch_size; i++) {
    scalar_t* q_working_ptr = &q_data[i * q_matrix_stride];
    magmaGeqrf<scalar_t>(m, n, q_working_ptr, m, tau_data, work_data, &info, /*is_v2=*/false);
    checkMagmaInternalError(info, "geqrf");

    magmaOrgqr<scalar_t>(m, n_columns, k, q_working_ptr, m, tau_data, work_data, nb, &info);
    checkMagmaInternalError(info, "orgqr");
  }
#endif
}

std::tuple<Tensor, Tensor> linalg_qr_helper_magma(const Tensor& self, c10::string_view mode) {
  bool compute_q, reduced;
  std::tie(compute_q, reduced) = _parse_qr_mode(mode);

  // Setup input geometry and inputs for apply_qr
  std::vector<int64_t> q_sizes, q_strides;
  int64_t n_columns_q;
  std::tie(q_sizes, q_strides, n_columns_q) = _compute_geometry_for_Q(self, reduced);
  Tensor q_working_copy, r_working_copy;

  // If there are no elements, then we simply return a pair of tensors of required dimensions
  if (self.numel() == 0) {
    int64_t n = self.size(-1);
    auto r_shape = self.sizes().vec();
    r_shape.end()[-2] = n_columns_q;
    r_shape.end()[-1] = n;
    r_working_copy = at::empty(r_shape, self.options());
    if (compute_q) {
        auto q_shape = q_sizes;
        q_shape.end()[-1] = n_columns_q;
        q_working_copy = at::zeros(q_shape, self.options());
        q_working_copy.diagonal(/*offset=*/0, /*dim1=*/-2, /*dim2=*/-1).fill_(1);
    } else {
      q_working_copy = at::empty({0}, self.options());
    }
    return std::make_tuple(q_working_copy, r_working_copy);
  }

  if (compute_q) {
    q_working_copy = at::empty_strided(q_sizes, q_strides, self.options());
    q_working_copy.narrow(-1, 0, self.size(-1)).copy_(self);
  } else {
    q_working_copy = at::empty({0}, self.options());
  }
  r_working_copy = cloneBatchedColumnMajor(self);

  int64_t m = q_sizes[self.dim() - 2];
  int64_t n = r_working_copy.size(-1);

  AT_DISPATCH_FLOATING_AND_COMPLEX_TYPES(self.scalar_type(), "qr_cuda", [&]{
    apply_qr<scalar_t>(q_working_copy, r_working_copy, m, n, n_columns_q, compute_q);
  });

  if (compute_q) {
    q_working_copy = q_working_copy.narrow(-1, 0, n_columns_q);
  }
  r_working_copy = r_working_copy.narrow(-2, 0, n_columns_q).triu();
  return std::make_tuple(q_working_copy, r_working_copy);
}

std::tuple<Tensor, Tensor> _linalg_qr_helper_cuda(const Tensor& input, c10::string_view mode) {
#if defined(USE_CUSOLVER)
  auto preferred_backend = at::globalContext().linalgPreferredBackend();
  switch (preferred_backend) {
    case at::LinalgBackend::Magma:
      return linalg_qr_helper_magma(input, mode);
    case at::LinalgBackend::Cusolver:
    default:
      // _linalg_qr_helper_default is a generic function that is implemented using
      // geqrf_stub and orgqr_stub. It dispatches to cuSOLVER for CUDA inputs if USE_CUSOLVER is defined
      return _linalg_qr_helper_default(input, mode);
  }
#else
  return linalg_qr_helper_magma(input, mode);
#endif
}

// ~~~~~~~~~~~~~~~~~~~~~~~~~~~~~~~~~~ symeig ~~~~~~~~~~~~~~~~~~~~~~~~~~~~~~~~~~~~~

template <typename scalar_t>
static void apply_magma_eigh(const Tensor& values, const Tensor& vectors, const Tensor& infos, bool upper, bool compute_eigenvectors) {
#if !AT_MAGMA_ENABLED()
  TORCH_CHECK(
    false,
    "Calling torch.linalg.eigh/eigvalsh on a CUDA tensor requires compiling ",
    "PyTorch with MAGMA. Please use PyTorch built with MAGMA support.");
#else
  TORCH_INTERNAL_ASSERT_DEBUG_ONLY(values.device() == kCPU);
  TORCH_INTERNAL_ASSERT_DEBUG_ONLY(infos.device() == kCPU);

  using value_t = typename c10::scalar_value_type<scalar_t>::type;

  magma_uplo_t uplo = upper ? MagmaUpper : MagmaLower;
  magma_vec_t jobz = compute_eigenvectors ? MagmaVec : MagmaNoVec;

  magma_int_t n = magma_int_cast(vectors.size(-1), "n");
  auto lda = std::max<magma_int_t>(1, n);
  auto batch_size = batchCount(vectors);

  auto vectors_stride = matrixStride(vectors);
  auto values_stride = values.size(-1);

  auto vectors_data = vectors.data_ptr<scalar_t>();
  auto values_data = values.data_ptr<value_t>();
  auto infos_data = infos.data_ptr<magma_int_t>();

  scalar_t* wA;
  ALLOCATE_ARRAY(wA, scalar_t, lda * lda);

  // Run once, first to get the optimum work sizes.
  // Since we deal with batches of matrices with the same dimensions, doing this outside
  // the loop saves (batch_size - 1) workspace queries which would provide the same result
  // and (batch_size - 1) calls to allocate and deallocate workspace using at::empty()
  magma_int_t lwork = -1;
  scalar_t wkopt;
  magma_int_t liwork = -1;
  magma_int_t iwkopt;
  magma_int_t lrwork = -1;
  value_t rwkopt;
  magmaSyevd<scalar_t, value_t>(jobz, uplo, n, vectors_data, lda, values_data,
    wA, lda, &wkopt, lwork, &rwkopt, lrwork, &iwkopt, liwork, infos_data);

  scalar_t* work;
  magma_int_t* iwork;
  lwork = magma_int_cast(std::max<int64_t>(1, real_impl<scalar_t, value_t>(wkopt)), "work_size");
  liwork = magma_int_cast(std::max<int64_t>(1, iwkopt), "iwork_size");
  ALLOCATE_ARRAY(work, scalar_t, lwork);
  ALLOCATE_ARRAY(iwork, magma_int_t, liwork);

  value_t* rwork = nullptr;
  c10::Storage storage_rwork;
  if (vectors.is_complex()) {
    lrwork = magma_int_cast(std::max<int64_t>(1, rwkopt), "rwork_size");
    storage_rwork = pin_memory<value_t>(lrwork);
    rwork = static_cast<value_t*>(storage_rwork.data());
  }

  for (decltype(batch_size) i = 0; i < batch_size; i++) {
    scalar_t* vectors_working_ptr = &vectors_data[i * vectors_stride];
    value_t* values_working_ptr = &values_data[i * values_stride];
    magma_int_t* info_working_ptr = &infos_data[i];
    magmaSyevd<scalar_t, value_t>(jobz, uplo, n, vectors_working_ptr, lda, values_working_ptr,
      wA, lda, work, lwork, rwork, lrwork, iwork, liwork, info_working_ptr);
    // The current behaviour for Linear Algebra functions to raise an error if something goes wrong
    // or input doesn't satisfy some requirement
    // therefore return early since further computations will be wasted anyway
    if (*info_working_ptr != 0) {
      return;
    }
  }
#endif
}

std::tuple<Tensor, Tensor> _symeig_helper_cuda(const Tensor& self, bool eigenvectors, bool upper) {
  Tensor infos = at::zeros({std::max<int64_t>(1, batchCount(self))}, self.options().dtype(kInt).device(at::kCPU));

  auto eigvals_shape = IntArrayRef(self.sizes().data(), self.dim()-1);  // self.shape[:-1]
  ScalarType real_dtype = toRealValueType(self.scalar_type());

  // magmaSyevd uses a hybrid CPU-GPU algorithm to compute the eigenvalues and eigenvectors.
  // The driver routine magma_(d/s)syev_gpu accepts a tensor on the CPU for eigvalenvalues.
  // The data is later moved to the appropriate device.
  // In the case where self.numel() == 0, we just return an empty tensor of
  // dimensions on the CUDA (to avoid the unnecessary "to(at::kCUDA)")
  auto eigvals_working_copy = self.numel() == 0
                              ? at::empty(eigvals_shape, self.options().dtype(real_dtype))
                              : at::empty(eigvals_shape, self.options().dtype(real_dtype).device(at::kCPU));

  if (self.numel() == 0) {
    return std::tuple<Tensor, Tensor>(eigvals_working_copy, at::empty_like(self, LEGACY_CONTIGUOUS_MEMORY_FORMAT));
  }

  auto self_working_copy = cloneBatchedColumnMajor(self);
  AT_DISPATCH_FLOATING_AND_COMPLEX_TYPES(self.scalar_type(), "symeig_cuda", [&]{
    apply_magma_eigh<scalar_t>(eigvals_working_copy, self_working_copy, infos, upper, eigenvectors);
  });

  if (self.dim() > 2) {
    batchCheckErrors(infos, "symeig_cuda");
  } else {
    singleCheckErrors(infos.item().toInt(), "symeig_cuda");
  }
  if (eigenvectors) {
    return std::tuple<Tensor, Tensor>(eigvals_working_copy.to(self.device()), self_working_copy);
  } else {
    return std::tuple<Tensor, Tensor>(eigvals_working_copy.to(self.device()), at::empty({0}, self.options()));
  }
}

// ~~~~~~~~~~~~~~~~~~~~~~~~~~~~~~~~~~ linalg_eigh ~~~~~~~~~~~~~~~~~~~~~~~~~~~~~~~~

// This is a type dispatch function for 'apply_magma_eigh'
// For small inputs result is computed on CPU
void linalg_eigh_magma(const Tensor& eigenvalues, const Tensor& eigenvectors, const Tensor& infos, bool upper, bool compute_eigenvectors) {
  // MAGMA just calls LAPACK for eigenvectors.size(-1) <= 128
  // See https://bitbucket.org/icl/magma/src/e6fdca447bd402693e8b0b950a898b6879bbcc41/src/zheevd_gpu.cpp?at=master#lines-258
  // in addition lda is ignored breaking 0x0 inputs
  if (eigenvectors.size(-1) > 128) {
    // MAGMA requires eigenvalues and infos tensors to reside on CPU
    Tensor eigenvalues_cpu = eigenvalues.to(kCPU);
    Tensor infos_cpu = infos.to(kCPU);

    AT_DISPATCH_FLOATING_AND_COMPLEX_TYPES(
      eigenvectors.scalar_type(), "linalg_eigh_magma", [&] {
        apply_magma_eigh<scalar_t>(
            eigenvalues_cpu, eigenvectors, infos_cpu, upper, compute_eigenvectors);
      });

    // Transfer computed by MAGMA results from CPU to GPU
    eigenvalues.copy_(eigenvalues_cpu);
    infos.copy_(infos_cpu);
  } else { // eigenvectors.size(-1) <= 128
    // transfer to CPU, compute the result and copy back to GPU
    // this is faster than going through MAGMA that does the same
    Tensor eigenvalues_cpu = at::empty_like(eigenvalues, eigenvalues.options().device(kCPU));
    if (compute_eigenvectors) {
      Tensor eigenvectors_cpu = at::empty_like(eigenvectors, eigenvectors.options().device(kCPU));
      at::linalg_eigh_out(eigenvalues_cpu, eigenvectors_cpu, eigenvectors.to(kCPU), upper ? "U" : "L");
      eigenvectors.copy_(eigenvectors_cpu);
    } else {
      at::linalg_eigvalsh_out(eigenvalues_cpu, eigenvectors.to(kCPU), upper ? "U" : "L");
    }
    eigenvalues.copy_(eigenvalues_cpu);
  }
}

void linalg_eigh_kernel(const Tensor& eigenvalues, const Tensor& eigenvectors, const Tensor& infos, bool upper, bool compute_eigenvectors) {
#if defined(USE_CUSOLVER)
  auto preferred_backend = at::globalContext().linalgPreferredBackend();
  switch (preferred_backend) {
    case at::LinalgBackend::Magma:
      linalg_eigh_magma(eigenvalues, eigenvectors, infos, upper, compute_eigenvectors);
      break;
    case at::LinalgBackend::Cusolver:
    default:
      linalg_eigh_cusolver(eigenvalues, eigenvectors, infos, upper, compute_eigenvectors);
  }
#else
  linalg_eigh_magma(eigenvalues, eigenvectors, infos, upper, compute_eigenvectors);
#endif
}

REGISTER_CUDA_DISPATCH(linalg_eigh_stub, &linalg_eigh_kernel);

// ~~~~~~~~~~~~~~~~~~~~~~~~~~~~~~~~~ eig ~~~~~~~~~~~~~~~~~~~~~~~~~~~~~~~~~~~~

// magmaEig uses a hybrid CPU-GPU algorithm, which takes and return CPU
// memory. So, we accept a GPU tensor, copy it to CPU memory, and later copy
// the returned values from CPU to GPU. See also magmaSymeig, which uses a
// similar approach.

template <typename scalar_t>
static void apply_eig(const Tensor& self, bool eigenvectors, Tensor& out_eigvals, Tensor& out_eigvecs,
                      int64_t *info_ptr) {
#if !AT_MAGMA_ENABLED()
TORCH_CHECK(false, "Calling torch.eig on a CUDA tensor requires compiling PyTorch with MAGMA. "
                   "Either transfer the tensor to the CPU before calling torch.eig or recompile with MAGMA.");
#else
  TORCH_INTERNAL_ASSERT(self.device() == at::kCPU, "Internal error: apply_eig needs a CPU tensor");
  using value_t = typename c10::scalar_value_type<scalar_t>::type;
  magma_vec_t jobvr = eigenvectors ? MagmaVec : MagmaNoVec;
  magma_int_t n = magma_int_cast(self.size(-1), "n");
  auto self_data = self.data_ptr<scalar_t>();

  auto out_eigvals_data = out_eigvals.data_ptr<scalar_t>();
  scalar_t *wr = out_eigvals_data;

  scalar_t *vr_data = NULL;
  magma_int_t ldvr = 1;
  if (jobvr == MagmaVec)
  {
      vr_data = out_eigvecs.data_ptr<scalar_t>();
      ldvr = n;
  }

  value_t *rwork_data = nullptr;
  if (isComplexType(at::typeMetaToScalarType(self.dtype()))) {
    ALLOCATE_ARRAY(rwork_data, value_t, n*2);
  }

  if (n > 0) {
    // call magmaEig once to get the optimal size of work_data
    scalar_t wkopt;
    magma_int_t info;
    magmaEig<scalar_t, value_t>(MagmaNoVec, jobvr, n, self_data, n, wr, NULL, 1, vr_data, ldvr, &wkopt, -1, rwork_data, &info);
    magma_int_t lwork = static_cast<magma_int_t>(real_impl<scalar_t, value_t>(wkopt));

    // call it a 2nd time to to the actual work
    scalar_t *work_data = nullptr;
    ALLOCATE_ARRAY(work_data, scalar_t, lwork);
    magmaEig<scalar_t, value_t>(MagmaNoVec, jobvr, n, self_data, n, wr, NULL, 1, vr_data, ldvr, work_data, lwork, rwork_data, &info);
    *info_ptr = info;
  }
#endif
}

/*
 * Internal helper; like eig_cuda but:
 *   1. assume that self is a square matrix of side "n"
 *   2. return CPU tensors (because this is what magmaEig returns), which will be copied to GPU memory
 *      by the caller
 */
std::tuple<Tensor, Tensor> eig_kernel_impl(const Tensor& self, bool& eigenvectors) {
  int64_t n = self.size(-1);
  // copy self to pinned CPU memory
  auto self_working_copy = at::empty_strided(
      {n, n}, // square matrix
      {1, n}, // column-ordered, as magmaEig expects
      at::TensorOptions(at::kCPU).dtype(self.dtype()).pinned_memory(true));
  self_working_copy.copy_(self);

  // tensors holding the results. We use empty_strided to make them column-ordered
  auto options = self.options().device(at::kCPU).memory_format(LEGACY_CONTIGUOUS_MEMORY_FORMAT);
  Tensor out_eigvals;
  if (isComplexType(at::typeMetaToScalarType(self.dtype()))) {
      out_eigvals = at::empty({n}, options);
  } else {
      out_eigvals = at::empty_strided({n, 2}, {1, n}, options);
  }
  auto out_eigvecs = eigenvectors
                     ? at::empty_strided({n, n}, {1, n}, options)
                     : Tensor();

  int64_t info;
  AT_DISPATCH_FLOATING_AND_COMPLEX_TYPES(self.scalar_type(), "eig_cuda", [&]{
    apply_eig<scalar_t>(self_working_copy, eigenvectors, out_eigvals, out_eigvecs, &info);
  });
  singleCheckErrors(info, "eig_cuda");

  return std::tuple<Tensor, Tensor>(out_eigvals, out_eigvecs);
}

REGISTER_CUDA_DISPATCH(eig_stub, &eig_kernel_impl);

// ~~~~~~~~~~~~~~~~~~~~~~~~~~~~~~~~~ linalg_eig ~~~~~~~~~~~~~~~~~~~~~~~~~~~~~~~~~~

/*
Computes the eigenvalues and eigenvectors of n-by-n matrix 'input'.
This is an in-place routine, content of 'input', 'values', 'vectors' is overwritten.
'infos' is an int Tensor containing error codes for each matrix in the batched input.
For more information see MAGMA's documentation for GEEV routine.
*/
template <typename scalar_t>
void apply_linalg_eig(Tensor& values, Tensor& vectors, Tensor& input, Tensor& infos, bool compute_eigenvectors) {
#if !AT_MAGMA_ENABLED()
TORCH_CHECK(false, "Calling torch.linalg.eig on a CUDA tensor requires compiling PyTorch with MAGMA. "
                   "Either transfer the tensor to the CPU before calling torch.linalg.eig or recompile with MAGMA.");
#else
  TORCH_INTERNAL_ASSERT_DEBUG_ONLY(input.device() == at::kCPU);
  TORCH_INTERNAL_ASSERT_DEBUG_ONLY(values.device() == at::kCPU);
  TORCH_INTERNAL_ASSERT_DEBUG_ONLY(infos.device() == at::kCPU);
  if (compute_eigenvectors) {
    TORCH_INTERNAL_ASSERT_DEBUG_ONLY(vectors.device() == at::kCPU);
  }

  using value_t = typename c10::scalar_value_type<scalar_t>::type;

  magma_vec_t jobvr = compute_eigenvectors ? MagmaVec : MagmaNoVec;
  magma_vec_t jobvl = MagmaNoVec;  // only right eigenvectors are computed
  magma_int_t n = magma_int_cast(input.size(-1), "n");
  auto lda = std::max<magma_int_t>(1, n);
  auto batch_size = batchCount(input);
  auto input_matrix_stride = matrixStride(input);
  auto values_stride = values.size(-1);
  auto input_data = input.data_ptr<scalar_t>();
  auto values_data = values.data_ptr<scalar_t>();
  auto infos_data = infos.data_ptr<magma_int_t>();
  auto rvectors_data = compute_eigenvectors ? vectors.data_ptr<scalar_t>() : nullptr;
  scalar_t* lvectors_data = nullptr;  // only right eigenvectors are computed
  int64_t ldvr = compute_eigenvectors ? lda : 1;
  int64_t ldvl = 1;

  Tensor rwork;
  value_t* rwork_data = nullptr;
  if (input.is_complex()) {
    ScalarType real_dtype = toRealValueType(input.scalar_type());
    rwork = at::empty({lda * 2}, input.options().dtype(real_dtype));
    rwork_data = rwork.data_ptr<value_t>();
  }

  // call magmaEig once to get the optimal size of work_data
  scalar_t work_query;
  magmaEig<scalar_t, value_t>(jobvl, jobvr, n, input_data, lda, values_data,
    lvectors_data, ldvl, rvectors_data, ldvr, &work_query, -1, rwork_data, &infos_data[0]);

  magma_int_t lwork = std::max<magma_int_t>(1, static_cast<magma_int_t>(real_impl<scalar_t, value_t>(work_query)));
  Tensor work = at::empty({lwork}, input.dtype());
  auto work_data = work.data_ptr<scalar_t>();

  for (auto i = decltype(batch_size){0}; i < batch_size; i++) {
    scalar_t* input_working_ptr = &input_data[i * input_matrix_stride];
    scalar_t* values_working_ptr = &values_data[i * values_stride];
    scalar_t* rvectors_working_ptr = compute_eigenvectors ? &rvectors_data[i * input_matrix_stride] : nullptr;
    int* info_working_ptr = &infos_data[i];
    magmaEig<scalar_t, value_t>(jobvl, jobvr, n, input_working_ptr, lda, values_working_ptr,
      lvectors_data, ldvl, rvectors_working_ptr, ldvr, work_data, lwork, rwork_data, info_working_ptr);
  }
#endif
}

// This is a type dispatching helper function for 'apply_linalg_eig'
void linalg_eig_kernel(Tensor& eigenvalues, Tensor& eigenvectors, Tensor& infos, const Tensor& input, bool compute_eigenvectors) {
  // This function calculates the non-symmetric eigendecomposition in-place
  // tensors should be in batched column major memory format
  // the content of eigenvalues, eigenvectors and infos is overwritten by 'apply_linalg_eig'

  // apply_linalg_eig modifies the provided input matrix in-place, therefore we need a copy
  // MAGMA doesn't have GPU interface for the eigendecomposition and it forces us to transfer 'input' to CPU
  TORCH_INTERNAL_ASSERT_DEBUG_ONLY(input.is_cuda());
  Tensor input_working_copy = at::empty(input.sizes(), input.options().device(kCPU));
  input_working_copy.transpose_(-2, -1);  // make input_working_copy to have Fortran contiguous memory layout
  input_working_copy.copy_(input);

  AT_DISPATCH_FLOATING_AND_COMPLEX_TYPES(input.scalar_type(), "linalg_eig_out_cuda", [&]{
    apply_linalg_eig<scalar_t>(eigenvalues, eigenvectors, input_working_copy, infos, compute_eigenvectors);
  });
}

REGISTER_CUDA_DISPATCH(linalg_eig_stub, &linalg_eig_kernel);

// ~~~~~~~~~~~~~~~~~~~~~~~~~~~~~~~~~~~ svd ~~~~~~~~~~~~~~~~~~~~~~~~~~~~~~~~~~~~~~~

template<typename scalar_t>
static void apply_svd_magma(const Tensor& A,
                            const bool full_matrices,
                            const bool compute_uv,
                            const Tensor& U,
                            const Tensor& S,
                            const Tensor& Vh,
                            const Tensor& info) {
#if !AT_MAGMA_ENABLED()
AT_ERROR("linalg.svd: MAGMA library not found in "
    "compilation. Please rebuild with MAGMA.");
#else
  using value_t = typename c10::scalar_value_type<scalar_t>::type;
  const auto A_data = A.data_ptr<scalar_t>();
  const auto U_data = compute_uv ? U.data_ptr<scalar_t>() : nullptr;
  const auto S_data = S.data_ptr<value_t>();
  const auto Vh_data = compute_uv ? Vh.data_ptr<scalar_t>() : nullptr;
  const auto info_data = info.data_ptr<magma_int_t>();
  const auto A_stride = matrixStride(A);
  const auto U_stride = compute_uv ? matrixStride(U) : 0;
  const auto S_stride = S.size(-1);
  const auto Vh_stride = compute_uv ? matrixStride(Vh) : 0;
  const auto batchsize = batchCount(A);
  const auto jobz = compute_uv ? (full_matrices ? MagmaAllVec : MagmaSomeVec) : MagmaNoVec;

  const auto m = magma_int_cast(A.size(-2), "m");
  const auto n = magma_int_cast(A.size(-1), "n");
  const auto lda = magma_int_cast(A.strides().end()[-1], "lda");
  const auto ldu = compute_uv ? magma_int_cast(U.strides().end()[-1], "ldu") : magma_int_t{1};
  const auto ldvh = compute_uv ? magma_int_cast(Vh.strides().end()[-1], "ldvh") : magma_int_t{1};

  c10::Storage storage_rwork;
  value_t* rwork = nullptr;
  if (A.is_complex()) {
    auto lrwork = computeLRWorkDim(compute_uv ? (full_matrices ? 'A' : 'S') : 'N', m, n);
    storage_rwork = pin_memory<value_t>(lrwork);
    rwork = static_cast<value_t*>(storage_rwork.data());
  }

  magma_int_t* iwork;
  ALLOCATE_ARRAY(iwork, magma_int_t, 8 * std::min(m, n));

  // Query svd for the optimal lwork size
  magma_int_t lwork = -1;
  {
    scalar_t wkopt = 1; // MAGMA might not set the value for the optimal workspace therefore use 1 as the default value
    magmaSvd<scalar_t, value_t>(jobz, m, n,
                                A_data, lda,
                                S_data,
                                compute_uv ? U_data : nullptr, ldu,
                                compute_uv ? Vh_data : nullptr, ldvh,
                                &wkopt, lwork, rwork, iwork, info_data);
    lwork = magma_int_cast(real_impl<scalar_t, value_t>(wkopt), "work_size");
  }
  scalar_t* work;
  ALLOCATE_ARRAY(work, scalar_t, lwork);

  for (int64_t i = 0; i < batchsize; i++) {
    // Compute S, U (optionally), Vh (optionally)
    magmaSvd<scalar_t, value_t>(jobz, m, n,
                                A_data + i * A_stride, lda,
                                S_data + i * S_stride,
                                compute_uv ? U_data + i * U_stride : nullptr, ldu,
                                compute_uv ? Vh_data + i * Vh_stride : nullptr, ldvh,
                                work, lwork, rwork, iwork,
                                info_data + i);
  }
#endif
}

void svd_magma(const Tensor& A,
               const bool full_matrices,
               const bool compute_uv,
               const Tensor& U,
               const Tensor& S,
               const Tensor& Vh,
               const Tensor& info) {
  // A is on GPU and may not have the right strides.
  // We copy it into CPU with the correct strides and in pinned_memory as MAGMA moves things between CPU and GPU
  const auto A_ = A.mT()
                   .to(A.options()
                        .device(kCPU)
                        .memory_format(at::MemoryFormat::Contiguous)
                        .pinned_memory(true))
                   .mT();
  // U, S, Vh, info are the right size and strides, but are on GPU
  // We copy them into CPU in pinned_memory
  const auto empty_like_cpu = [](const Tensor& t) {
    return at::empty_like(t, t.options().device(kCPU).pinned_memory(true));
  };
  auto U_ = compute_uv ? empty_like_cpu(U) : Tensor{};
  auto S_ = empty_like_cpu(S);
  auto Vh_ = compute_uv ? empty_like_cpu(Vh) : Tensor{};
  auto info_ = empty_like_cpu(info);

  AT_DISPATCH_FLOATING_AND_COMPLEX_TYPES(A.scalar_type(), "svd_cuda", [&] {
    apply_svd_magma<scalar_t>(A_, full_matrices, compute_uv, U_, S_, Vh_, info_);
  });

  // Copy from CPU back to CUDA
  // We can do a non_blocking copy, as there is an unconditional check of the infos in
  // the calling function
  if (compute_uv) {
    U.copy_(U_, /*non_blocking*/true);
    Vh.copy_(Vh_, /*non_blocking*/true);
  }
  S.copy_(S_, /*non_blocking*/true);
  info.copy_(info, /*non_blocking*/true);
}

void svd_kernel(const Tensor& A,
                const bool full_matrices,
                const bool compute_uv,
                const Tensor& U,
                const Tensor& S,
                const Tensor& Vh,
                const Tensor& info) {
#ifdef USE_CUSOLVER
  // We always use cuSOLVER unless the user has specified they want to use MAGMA
  if (at::globalContext().linalgPreferredBackend() == at::LinalgBackend::Magma) {
    svd_magma(A, full_matrices, compute_uv, U, S, Vh, info);
  } else {
    // svd_cusolver computes V rather than Vh, so we pass a view of Vh.mT
    // and then conjugate Vh in-place
    svd_cusolver(A, full_matrices, compute_uv, U, S, compute_uv ? Vh.mT() : Vh, info);
    if (compute_uv && Vh.is_complex()) {
      Vh._set_conj(!Vh.is_conj());
    }
  }
#else
  svd_magma(A, full_matrices, compute_uv, U, S, Vh, info);
#endif
}

REGISTER_CUDA_DISPATCH(svd_stub, &svd_kernel)

// ~~~~~~~~~~~~~~~~~~~~~~~~~~~~~~~~~ lu_solve ~~~~~~~~~~~~~~~~~~~~~~~~~~~~~~~~~~~~

/*
  Solves the matrix equation A X = B
  X and B are n-by-nrhs matrices, A is represented using the LU factorization.
  This is an in-place routine, content of `B` is overwritten.
  This is a "looped" variant for calling single input MAGMA function on batched input.

  Args:
  * `LU` - [in] the LU factorization of matrix A (see at::linalg_lu_factor)
  * `pivots` - [in] the pivot indices (see at::linalg_lu_factor)
  * `B` -  [in] the right hand side matrix B
           [out] the solution matrix X

  For further details, please see the MAGMA documentation for magma_dgetrs_gpu.
*/
template <typename scalar_t>
static void apply_lu_solve_looped_magma(const Tensor& LU, const Tensor& pivots, const Tensor& B, TransposeType transpose) {
#if !AT_MAGMA_ENABLED()
  TORCH_CHECK(
      false,
      "Calling linalg.lu_solve on a CUDA tensor requires compiling ",
      "PyTorch with MAGMA. Please rebuild with MAGMA.");
#else
  auto trans = to_magma(transpose);
  auto b_data = B.data_ptr<scalar_t>();
  auto lu_data = LU.data_ptr<scalar_t>();

  // MAGMA requires pivots to be a CPU tensor
  Tensor pivots_cpu = pivots.cpu();
  auto pivots_data = pivots_cpu.data_ptr<magma_int_t>();

  auto b_stride = matrixStride(B);
  auto lu_stride = LU.dim() > 2 ? LU.stride(-3) : 0;
  auto pivots_stride = pivots_cpu.dim() > 1 ? pivots_cpu.stride(-2) : 0;
  auto batch_size = batchCount(B);

  magma_int_t n = magma_int_cast(LU.size(-2), "n");
  magma_int_t nrhs = magma_int_cast(B.size(-1), "nrhs");
  auto leading_dimension = std::max<magma_int_t>(1, n);

  // LU and pivots tensors can be broadcasted to B
  // here we construct a helper indexing tensor to linearly index into lu and pivots
  IntArrayRef lu_batch_shape(LU.sizes().data(), LU.dim() - 2);
  IntArrayRef b_batch_shape(B.sizes().data(), B.dim() - 2);
  BroadcastLinearIndices lu_index(
      batchCount(LU), lu_batch_shape, b_batch_shape);

  int info = 0;
  for (decltype(batch_size) i = 0; i < batch_size; i++) {
    int64_t lu_index_i = lu_index(i);
    scalar_t* b_working_ptr = &b_data[i * b_stride];
    scalar_t* lu_working_ptr = &lu_data[lu_index_i * lu_stride];
    int* pivots_working_ptr = &pivots_data[lu_index_i * pivots_stride];

    magmaLuSolve<scalar_t>(n, nrhs, lu_working_ptr, leading_dimension, pivots_working_ptr, b_working_ptr, leading_dimension, &info, trans);

    // info from magmaLuSolve only reports if the i-th parameter is wrong
    // so we don't need to check it all the time
    TORCH_INTERNAL_ASSERT_DEBUG_ONLY(info == 0);
  }
#endif
}

/*
  Solves the matrix equation A X = B
  X and B are n-by-nrhs matrices, A is represented using the LU factorization.
  This is an in-place routine, content of `B` is overwritten.
  This is a specialized batched variant, it is expected to be faster than the "looped" version only for small inputs.

  Args:
  * `lu` - [in] the LU factorization of matrix A (see at::linalg_lu_factor)
  * `pivots` - [in] the pivot indices (see at::linalg_lu_factor)
  * `B` -  [in] the right hand side matrix B
           [out] the solution matrix X

  For further details, please see the MAGMA documentation for magma_dgetrs_batched.
*/
template <typename scalar_t>
static void apply_lu_solve_batched_magma(const Tensor& LU, const Tensor& pivots, const Tensor& B, TransposeType transpose) {
#if !AT_MAGMA_ENABLED()
  TORCH_CHECK(
      false,
      "Calling linalg.lu_solve on a CUDA tensor requires compiling ",
      "PyTorch with MAGMA. Please rebuild with MAGMA.");
#else
  TORCH_INTERNAL_ASSERT(batchCount(B) == batchCount(LU), "batch_size of LU and B must be the same");
  TORCH_INTERNAL_ASSERT(batchCount(LU) == batchCount(pivots.unsqueeze(-1)), "batch_size of LU and pivots must be the same");
  auto trans = to_magma(transpose);
  auto b_data = B.data_ptr<scalar_t>();
  auto lu_data = LU.data_ptr<scalar_t>();

  magma_int_t n = magma_int_cast(LU.size(-2), "n");
  magma_int_t nrhs = magma_int_cast(B.size(-1), "nrhs");
  auto leading_dimension = std::max<magma_int_t>(1, n);

  auto pivots_data = pivots.data_ptr<magma_int_t>();

  auto b_stride = matrixStride(B);
  auto lu_stride = matrixStride(LU);
  auto pivots_stride = pivots.size(-1);
  magma_int_t batch_size = magma_int_cast(batchCount(B), "batchCount");

  magma_int_t** pivots_array;
  scalar_t** lu_array;
  scalar_t** b_array;

  ALLOCATE_ARRAY(pivots_array, magma_int_t*, batch_size);
  ALLOCATE_ARRAY(lu_array, scalar_t*, batch_size);
  ALLOCATE_ARRAY(b_array, scalar_t*, batch_size);

  for (int64_t i = 0; i < batch_size; i++) {
    pivots_array[i] = &pivots_data[i * pivots_stride];
    b_array[i] = &b_data[i * b_stride];
    lu_array[i] = &lu_data[i * lu_stride];
  }

  MAGMAQueue magma_queue(B.get_device());

  // Compute the result in batches of 65535
  // that is the maximum allowed number for batch_size in MAGMA
  constexpr int64_t batch_limit = 65535;

  for (int64_t mini_idx = 0; mini_idx < batch_size; mini_idx += batch_limit) {
    int64_t nbatches = std::min(batch_limit, batch_size - mini_idx);
    scalar_t** lu_array_cur = &lu_array[mini_idx];
    scalar_t** b_array_cur = &b_array[mini_idx];
    magma_int_t** pivots_array_cur = &pivots_array[mini_idx];

    int info;
    magmaLuSolveBatched<scalar_t>(
        n, nrhs, lu_array_cur, leading_dimension,
        pivots_array_cur, b_array_cur, leading_dimension,
        info, nbatches, magma_queue, trans);

    // info from magmaLuSolveBatched only reports if the i-th parameter is wrong
    // so we don't need to check it all the time
    TORCH_INTERNAL_ASSERT_DEBUG_ONLY(info == 0);
  }
#endif
}

static void lu_solve_batched_magma(const Tensor& LU, const Tensor& pivots, const Tensor& B, TransposeType trans) {
  // There is a bug in MAGMA when TransposeType is transpose or conj-transpose.
  TORCH_INTERNAL_ASSERT(trans == TransposeType::NoTranspose);
  AT_DISPATCH_FLOATING_AND_COMPLEX_TYPES(LU.scalar_type(), "lu_solve_batched_magma", [&]{
    apply_lu_solve_batched_magma<scalar_t>(LU, pivots, B, trans);
  });
}

static void lu_solve_looped_magma(const Tensor& LU, const Tensor& pivots, const Tensor& B, TransposeType trans) {
  AT_DISPATCH_FLOATING_AND_COMPLEX_TYPES(LU.scalar_type(), "lu_solve_looped_magma", [&]{
    apply_lu_solve_looped_magma<scalar_t>(LU, pivots, B, trans);
  });
}

c10::MaybeOwned<Tensor> maybe_expand_lu(const Tensor& B, const Tensor& LU) {
  // B and LU have the same number of dimensions
  if (batchCount(B) != batchCount(LU)) {
		auto n = B.dim();
    auto expand_shape = DimVector(B.sizes().slice(0, n - 2));
    expand_shape.append({LU.size(-2), LU.size(-1)});
    return c10::MaybeOwned<Tensor>::owned(
        cloneBatchedColumnMajor(LU.expand(expand_shape)));
  } else {
    return c10::MaybeOwned<Tensor>::borrowed(LU);
  }
}

c10::MaybeOwned<Tensor> maybe_expand_pivots(const Tensor& B, const Tensor& pivots) {
  // B and pivots have the same number of dimensions
  if (batchCount(B) != batchCount(pivots.unsqueeze(-1))) {
    auto expand_shape = DimVector(B.sizes().slice(0, B.dim() - 2));
    expand_shape.push_back(pivots.size(-1));
    return c10::MaybeOwned<Tensor>::owned(pivots.expand(expand_shape).contiguous());
  } else {
    return c10::MaybeOwned<Tensor>::borrowed(pivots);
  }
}

static void lu_solve_kernel(const Tensor& LU, const Tensor& pivots, const Tensor& B, TransposeType trans) {
  // Trivial case. We need it here as it makes some backends fail
  if (B.numel() == 0) {
    return;
  }

  auto batch_size = batchCount(B);
  auto m = LU.size(-2);
  auto b2 = B.size(-1);
  // magma implementation of LU solve cannot handle a b tensor with last dim > 1024
  // See https://bitbucket.org/icl/magma/issues/19/dgesv_batched-dgetrs_batched-fails-for
  bool over_batched_magma_dim_limit = b2 > 1024;
  // heuristics determined from tests dicussed in https://github.com/pytorch/pytorch/pull/72935

  // Computes X = U^{-1}L^{-1}P^T B via triangular solves
  // Helps mitigating the bugs in magma
  auto lu_solve_triangular = [m](const Tensor& LU, const Tensor& pivots, const Tensor& B, const TransposeType trans) {
    auto LU_ = maybe_expand_lu(B, LU);
    auto pivots_ = maybe_expand_pivots(B, pivots);
    // LAPACK / cublas / etc returns the permutation in an odd format
    // Here we transform it to a vector representing a permutation, i.e. a (batch of) vectors st. P(i) = j
    auto perm = at::arange(m, pivots_->options().dtype(kLong)).expand(pivots_->sizes()).contiguous();
    auto iter = TensorIteratorConfig()
      .set_check_mem_overlap(false)
      .check_all_same_dtype(false)
      .resize_outputs(false)
      .declare_static_shape(pivots_->sizes(), /*squash_dim=*/pivots_->dim() - 1)
      .add_output(perm)
      .add_input(*pivots_)
      .build();
    unpack_pivots_stub(pivots_->device().type(), iter, m);

    if (trans == TransposeType::NoTranspose) {
      // Get the inverse permutation
      // This is an insertion sort, and it's equivalent to
      // perm = at::argsort(perm);
      // but more parallelisable and O(n), exploiting that perm is a permutation
      auto id_perm = at::arange(m, perm.options()).expand(perm.sizes());
      auto inv_perm = perm.scatter(-1, perm, id_perm);
      // B1 = P^T @ B  (must be done out-of-place as B is both source and target)
      auto B1 = B.scatter(-2, inv_perm.unsqueeze(-1).expand_as(B), B);
      // B = L^{-1} @ B1
      at::linalg_solve_triangular_out(const_cast<Tensor&>(B), *LU_, std::move(B1), /*upper=*/false, /*left=*/true, /*unitriangular=*/true);
      // B = U^{-1} @ B
      at::linalg_solve_triangular_out(const_cast<Tensor&>(B), *LU_, B, /*upper=*/true);
    } else {
      auto LU_H = LU_->mH();
      // B = U^{-H} @ B
      at::linalg_solve_triangular_out(const_cast<Tensor&>(B), LU_H, B, /*upper=*/false);
      // B = L^{-H} @ B
      at::linalg_solve_triangular_out(const_cast<Tensor&>(B), LU_H, B, /*upper=*/true, /*left=*/true, /*unitriangular=*/true);
      // B = P @ B
      B.scatter_(-2, perm.unsqueeze(-1).expand_as(B), B.clone());
    }
  };

#ifdef CUDART_VERSION
  auto lu_solve_batched_cublas_fn = [](const Tensor& LU, const Tensor& pivots, const Tensor& B, TransposeType trans) {
    auto LU_ = maybe_expand_lu(B, LU);
    auto pivots_ = maybe_expand_pivots(B, pivots);
    lu_solve_batched_cublas(*LU_, *pivots_, B, trans);
  };
#endif

  auto lu_solve_batched_magma_fn = [](const Tensor& LU, const Tensor& pivots, const Tensor& B, TransposeType trans) {
    auto LU_ = maybe_expand_lu(B, LU);
    auto pivots_ = maybe_expand_pivots(B, pivots);
    lu_solve_batched_magma(*LU_, *pivots_, B, trans);
  };


  // Preferred Backend
  auto preferred_backend = at::globalContext().linalgPreferredBackend();
#ifdef USE_CUSOLVER
  if (preferred_backend == at::LinalgBackend::Cusolver) {
    if (batch_size <= 2 && m >= 64) {
      lu_solve_looped_cusolver(LU, pivots, B, trans);
    } else {
      lu_solve_batched_cublas_fn(LU, pivots, B, trans);
    }
    return;
  } else
#endif // ifdef USE_CUSOLVER
  if (preferred_backend == at::LinalgBackend::Magma) {
    // Looped magma is very slow, but batched magma is buggy in these two cases
    if (!over_batched_magma_dim_limit && trans == TransposeType::NoTranspose) {
      lu_solve_batched_magma_fn(LU, pivots, B, trans);
    }
    else {
      lu_solve_looped_magma(LU, pivots, B, trans);
    }
    return;
  }

  // Summary: In most cases we use cublas / cusolver
  // MAGMA is faster for large matrices, but it is buggy for trans != NoTranspose or for large batches.
  // LU solve is fast in some cases when adjoint=True
#ifdef CUDART_VERSION
#ifdef USE_CUSOLVER
  if (batch_size <= 2 && m >= 64) {
    lu_solve_looped_cusolver(LU, pivots, B, trans);
    return;
  }
#endif // ifdef USE_CUSOLVER
  if (trans != TransposeType::NoTranspose && m <= 2 && batch_size >= 128) {
    lu_solve_triangular(LU, pivots, B, trans);
  }
#if AT_MAGMA_ENABLED()
  else if (!over_batched_magma_dim_limit && trans == TransposeType::NoTranspose && m >= 256 && batch_size >= 128) {
    lu_solve_batched_magma_fn(LU, pivots, B, trans);
  }
#endif
  else {
    lu_solve_batched_cublas_fn(LU, pivots, B, trans);
  }
#else
  // If it's not buggy and it's faster than solve triangular (large matrix and large batch regime)
  // we use batched_magma, otherwise, we resort to two triangular solves
  // For trans != TransposeType::NoTranspose lu_solve_triangular is faster anyway
  if (!over_batched_magma_dim_limit && trans == TransposeType::NoTranspose && m >= 256 && batch_size >= 128) {
    lu_solve_batched_magma_fn(LU, pivots, B, trans);
  }
  else {
    lu_solve_triangular(LU, pivots, B, trans);
  }
#endif // ifdef CUDART_VERSION
}

REGISTER_CUDA_DISPATCH(lu_solve_stub, &lu_solve_kernel);

// ~~~~~~~~~~~~~~~~~~~~~~~~~~~~~~~~~~~ lstsq ~~~~~~~~~~~~~~~~~~~~~~~~~~~~~~~~~~~~~~~

template <typename scalar_t>
static void apply_gels(const Tensor& a, Tensor& b, Tensor& infos) {
#if !AT_MAGMA_ENABLED()
  TORCH_CHECK(false, "torch.linalg.lstsq: MAGMA library not found in "
    "compilation. Please rebuild with MAGMA.");
#else
  auto trans = MagmaNoTrans;
  auto m = magma_int_cast(a.size(-2), "m");
  auto n = magma_int_cast(a.size(-1), "n");

  TORCH_CHECK(
    m >= n,
    "torch.linalg.lstsq: only overdetermined systems (input.size(-2) >= input.size(-1)) are allowed on CUDA");

  auto nrhs = magma_int_cast(b.size(-1), "nrhs");
  auto ldda = std::max<magma_int_t>(1, m);
  auto lddb = std::max<magma_int_t>(1, std::max(m, n));
  auto nb = magmaGeqrfOptimalBlocksize<scalar_t>(m, n);
  auto lwork = (m - n + nb) * (nrhs + nb) + nrhs * nb;
  Tensor hwork = at::empty({static_cast<int64_t>(lwork)}, a.scalar_type());
  auto* hwork_ptr = hwork.data_ptr<scalar_t>();

  // MAGMA requires infos tensor to live on CPU
  infos = infos.to(at::kCPU);
  auto infos_data = infos.data_ptr<magma_int_t>();

  batch_iterator_with_broadcasting<scalar_t>(a, b,
    [&](scalar_t* a_working_ptr, scalar_t* b_working_ptr,
      int64_t a_linear_batch_idx) {
      magma_int_t* infos_working_ptr = &infos_data[a_linear_batch_idx];
      magmaGels<scalar_t>(trans, m, n, nrhs,
        a_working_ptr, ldda, b_working_ptr, lddb,
        hwork_ptr, lwork, infos_working_ptr);
    }
  );
#endif
}

void gels_magma(const Tensor& a, Tensor& b, Tensor& infos) {
  AT_DISPATCH_FLOATING_AND_COMPLEX_TYPES(a.scalar_type(), "gels_magma", [&] {
    apply_gels<scalar_t>(a, b, infos);
  });
}

void linalg_lstsq_gels(const Tensor& A, const Tensor& B, const Tensor& /*infos*/) {
  // The steps for using the QR decomposition for solving least squares problems
  // are outlined here https://en.wikipedia.org/wiki/QR_decomposition#Using_for_solution_to_linear_inverse_problems
  auto m = A.size(-2);
  auto n = A.size(-1);
  auto mn = std::min(m, n);

  // explicitly broadcast the batch dimensions of A
  // TODO: revisit this later to use batch_iterator_with_broadcasting in triangular_solve
  IntArrayRef A_batch_sizes(A.sizes().data(), A.dim() - 2);
  IntArrayRef B_batch_sizes(B.sizes().data(), B.dim() - 2);
  std::vector<int64_t> expand_batch_portion = at::infer_size(A_batch_sizes, B_batch_sizes);

  auto tau_shape = A.sizes().vec();
  tau_shape.pop_back();
  tau_shape.back() = mn;
  Tensor tau = at::empty(tau_shape, A.options());

  if (m >= n) {
    // Step 1: compute QR factorization using geqrf
    geqrf_kernel(A, tau);

    // explicitly broadcast the batch dimensions of A
    // we do it after geqrf so that we don't do redundant computations for the same input
    auto A_expand_batch = expand_batch_portion;
    A_expand_batch.insert(A_expand_batch.end(), {A.size(-2), A.size(-1)});
    Tensor A_expanded = A.expand({A_expand_batch});
    bool is_fortran_contiguous = A_expanded.mT().is_contiguous();
    Tensor A_broadcasted = is_fortran_contiguous ? A_expanded : cloneBatchedColumnMajor(A_expanded);
    auto tau_expand_batch = expand_batch_portion;
    tau_expand_batch.push_back(tau.size(-1));
    Tensor tau_broadcasted = tau.expand({tau_expand_batch}).contiguous();

    // Step 2: B <- Q^H B
    ormqr_kernel(A_broadcasted, tau_broadcasted, B, /*left=*/true, /*transpose=*/true);

    // Step 3: solve R X = B
    triangular_solve_kernel(
        const_cast<Tensor&>(A_broadcasted),
        const_cast<Tensor&>(B),
        /*left=*/true,
        /*upper=*/true,
        /*transpose=*/TransposeType::NoTranspose,
        /*unitriangular=*/false);
  } else { // underdetermined case
    Tensor Ah = cloneBatchedColumnMajor(A.mH());

    // Step 1: compute QR factorization of conjugate transpose of A using geqrf
    geqrf_kernel(Ah, tau);

    // explicitly broadcast the batch dimensions of A
    // we do it after geqrf so that we don't do redundant computations for the same input
    auto A_expand_batch = expand_batch_portion;
    A_expand_batch.insert(A_expand_batch.end(), {Ah.size(-2), Ah.size(-1)});
    Tensor Ah_expanded = Ah.expand({A_expand_batch});
    bool is_fortran_contiguous = Ah_expanded.mT().is_contiguous();
    Tensor Ah_broadcasted = is_fortran_contiguous ? Ah_expanded : cloneBatchedColumnMajor(Ah_expanded);

    // Step 2: R^H Z = B
    const auto trans = Ah_broadcasted.is_complex() ? TransposeType::ConjTranspose
                                                   : TransposeType::Transpose;
    triangular_solve_kernel(
        const_cast<Tensor&>(Ah_broadcasted),
        const_cast<Tensor&>(B),
        /*left=*/true,
        /*upper=*/true,
        /*transpose=*/trans,
        /*unitriangular=*/false);

    // B matrix has the size max(m, n) x nrhs
    // triangular_solve_kernel writes its output into the first m rows of B leaving the rest untouched
    // we need to set the rest of the rows to zero so that the multiplication from step 3 is correct
    B.narrow(-2, m, n - m).zero_();

    auto tau_expand_batch = expand_batch_portion;
    tau_expand_batch.push_back(tau.size(-1));
    Tensor tau_broadcasted = tau.expand({tau_expand_batch}).contiguous();

    // Step 3: X <- Q Z
    ormqr_kernel(Ah_broadcasted, tau_broadcasted, B, /*left=*/true, /*transpose=*/false);
  }
}

void gels_looped(const Tensor& a, Tensor& b, Tensor& infos) {
#if defined(USE_CUSOLVER)
  auto preferred_backend = at::globalContext().linalgPreferredBackend();
  switch (preferred_backend) {
    case at::LinalgBackend::Magma:
      return gels_magma(a, b, infos);
    case at::LinalgBackend::Cusolver:
    default:
      // linalg_lstsq_gels is a generic function that is implemented using
      // geqrf_stub, ormqr_stub, and triangular_solve_stub
      // It dispatches to cuSOLVER for CUDA inputs if USE_CUSOLVER is defined
      return linalg_lstsq_gels(a, b, infos);
  }
#else
  return gels_magma(a, b, infos);
#endif
}

void lstsq_kernel(const Tensor& a, Tensor& b, Tensor& /*rank*/, Tensor& /*singular_values*/, Tensor& infos, double /*rcond*/, std::string /*driver_name*/)  {
  auto m = a.size(-2);
  auto n = a.size(-1);

  // first handle the underdetermined case (m < n)
  // this case is not supported by MAGMA or cuBLAS
  if (m < n) {
#if defined(USE_CUSOLVER)
    linalg_lstsq_gels(a, b, infos);
#else
    TORCH_CHECK(
        false,
        "torch.linalg.lstsq: only overdetermined systems (input.size(-2) >= input.size(-1)) are allowed on CUDA. ",
        "Please rebuild with cuSOLVER.");
#endif
  } else { // m >= n
#if !AT_ROCM_ENABLED()
    // On CUDA platform we use either cuBLAS or cuSOLVER here
    // the batched vs looped dispatch is implemented based on the following performance results
    // https://github.com/pytorch/pytorch/pull/54725#issuecomment-832234456
    if (m <= 256 && batchCount(b) >= std::max<int64_t>(2, m / 16)) {
      gels_batched_cublas(a, b, infos);
    } else {
      gels_looped(a, b, infos);
    }
#else
    // On ROCm platform we can only use MAGMA here
    // If MAGMA is not available, an error will be thrown
    gels_magma(a, b, infos);
#endif // !AT_ROCM_ENABLED()
  }
}

REGISTER_CUDA_DISPATCH(lstsq_stub, &lstsq_kernel);

// ~~~~~~~~~~~~~~~~~~~~~~~~~~~~~~~~~~~ legacy_lstsq ~~~~~~~~~~~~~~~~~~~~~~~~~~~~~~~~~~~~~~~

std::tuple<Tensor, Tensor> legacy_lstsq_cuda(const Tensor &B, const Tensor &A) {
  TORCH_WARN_ONCE(
      "torch.lstsq is deprecated in favor of torch.linalg.lstsq and will be removed in a future PyTorch release.\n",
      "torch.linalg.lstsq has reversed arguments and does not return the QR decomposition in "
      "the returned tuple (although it returns other information about the problem).\n",
      "To get the qr decomposition consider using torch.linalg.qr.\n",
      "The returned solution in torch.lstsq stored the residuals of the solution in the ",
      "last m - n columns of the returned value whenever m > n. In torch.linalg.lstsq, the ",
      "residuals in the field 'residuals' of the returned named tuple.\n",
      "The unpacking of the solution, as in\n",
      "X, _ = torch.lstsq(B, A).solution[:A.size(1)]\n",
      "should be replaced with\n",
      "X = torch.linalg.lstsq(A, B).solution"
    );

#if !AT_MAGMA_ENABLED()
  TORCH_CHECK(false, "solve: MAGMA library not found in "
              "compilation. Please rebuild with MAGMA.");
#else
  const auto dtype = A.scalar_type();
  TORCH_CHECK(B.scalar_type() == dtype, "exepected A and B dtypes to match but found ",
              dtype, " and ", B.scalar_type());
  TORCH_CHECK(A.numel() > 0 && A.dim() == 2, "A should be (non-empty) 2 dimensional");
  TORCH_CHECK(B.numel() > 0 && B.dim() == 2, "B should be (non-empty) 2 dimensional");
  auto a_sizes = A.sizes();
  auto b_sizes = B.sizes();
  TORCH_CHECK(a_sizes[0] == b_sizes[0], "Expected A and b to have same size "
      "at dim 0, but A has ", a_sizes[0], " rows and B has ", b_sizes[0], " rows");
  TORCH_CHECK(a_sizes[0] >= a_sizes[1], "Expected A with shape (m x n) to have "
      "m >= n. The case for m < n is not implemented yet.");

  Tensor A_working = cloneBatchedColumnMajor(A);
  Tensor B_working = cloneBatchedColumnMajor(B);

  int64_t m = a_sizes[0];
  int64_t n = a_sizes[1];
  int64_t nrhs = b_sizes[1];

  int info;
  AT_DISPATCH_FLOATING_TYPES(A.scalar_type(), "legacy_lstsq_cuda", [&] {
    scalar_t *a_data = A_working.data_ptr<scalar_t>();
    scalar_t *b_data = B_working.data_ptr<scalar_t>();
    scalar_t wkopt;
    magmaGels(MagmaNoTrans, m, n, nrhs, a_data, m, b_data, m, &wkopt, -1, &info);

    const auto hwork_size = static_cast<magma_int_t>(wkopt);
    scalar_t *hwork = nullptr;
    ALLOCATE_ARRAY(hwork, scalar_t, hwork_size);

    magmaGels(MagmaNoTrans, m, n, nrhs, a_data, m, b_data, m, hwork, hwork_size, &info);
  });

  TORCH_CHECK(info == 0, "MAGMA gels : Argument %d : illegal value", -info);
  return std::tuple<Tensor, Tensor>(B_working, A_working);
#endif  // AT_MAGMA_ENABLED()
}


#if defined(BUILD_LAZY_CUDA_LINALG)
struct DispatchInitializer {
  DispatchInitializer() {
    cuda::detail::LinalgDispatch disp{ _symeig_helper_cuda,
                                       _linalg_qr_helper_cuda,
                                       _cholesky_solve_helper_cuda,
                                       legacy_lstsq_cuda,
                                       _linalg_inv_out_helper_cuda};
    cuda::detail::registerLinalgDispatch(disp);
  };
} initializer;

}  // namespace lazy_linalg
#endif
}}  // namespace at::native

#undef ALLOCATE_ARRAY<|MERGE_RESOLUTION|>--- conflicted
+++ resolved
@@ -72,19 +72,6 @@
 #endif
 
 #if AT_MAGMA_ENABLED()
-template<class scalar_t>
-<<<<<<< HEAD
-=======
-void magmaSolve(
-    magma_int_t n, magma_int_t nrhs, scalar_t* dA, magma_int_t ldda,
-    magma_int_t* ipiv, scalar_t* dB, magma_int_t lddb, magma_int_t* info);
-
-template<class scalar_t>
-void magmaSolveBatched(
-    magma_int_t n, magma_int_t nrhs, scalar_t** dA_array, magma_int_t ldda,
-    magma_int_t** dipiv_array, scalar_t** dB_array, magma_int_t lddb,
-    magma_int_t* dinfo_array, magma_int_t batch_count, const MAGMAQueue& magma_queue);
-
 template <class scalar_t>
 void magmaLdlHermitian(
     magma_uplo_t uplo,
@@ -100,7 +87,6 @@
 }
 
 template<class scalar_t>
->>>>>>> f7a112ba
 void magmaLu(
     magma_int_t m, magma_int_t n, scalar_t* dA, magma_int_t ldda,
     magma_int_t* ipiv, magma_int_t* info);
@@ -212,88 +198,6 @@
     magma_trans_t trans, magma_int_t m, magma_int_t n, magma_int_t nrhs,
     scalar_t* dA, magma_int_t ldda, scalar_t* dB, magma_int_t lddb,
     scalar_t* hwork, magma_int_t lwork, magma_int_t* info);
-
-template<>
-<<<<<<< HEAD
-=======
-void magmaSolve<double>(
-    magma_int_t n, magma_int_t nrhs, double* dA, magma_int_t ldda,
-    magma_int_t* ipiv, double* dB, magma_int_t lddb, magma_int_t* info) {
-  MagmaStreamSyncGuard guard;
-  magma_dgesv_gpu(n, nrhs, dA, ldda, ipiv, dB, lddb, info);
-  AT_CUDA_CHECK(cudaGetLastError());
-}
-
-template<>
-void magmaSolve<float>(
-    magma_int_t n, magma_int_t nrhs, float* dA, magma_int_t ldda,
-    magma_int_t* ipiv, float* dB, magma_int_t lddb, magma_int_t* info) {
-  MagmaStreamSyncGuard guard;
-  magma_sgesv_gpu(n, nrhs, dA, ldda, ipiv, dB, lddb, info);
-  AT_CUDA_CHECK(cudaGetLastError());
-}
-
-template<>
-void magmaSolve<c10::complex<double>>(
-    magma_int_t n, magma_int_t nrhs, c10::complex<double>* dA, magma_int_t ldda,
-    magma_int_t* ipiv, c10::complex<double>* dB, magma_int_t lddb, magma_int_t* info) {
-  MagmaStreamSyncGuard guard;
-  magma_zgesv_gpu(n, nrhs,
-    reinterpret_cast<magmaDoubleComplex*>(dA), ldda, ipiv,
-    reinterpret_cast<magmaDoubleComplex*>(dB), lddb, info);
-  AT_CUDA_CHECK(cudaGetLastError());
-}
-
-template<>
-void magmaSolve<c10::complex<float>>(
-    magma_int_t n, magma_int_t nrhs, c10::complex<float>* dA, magma_int_t ldda,
-    magma_int_t* ipiv, c10::complex<float>* dB, magma_int_t lddb, magma_int_t* info) {
-  MagmaStreamSyncGuard guard;
-  magma_cgesv_gpu(n, nrhs,
-    reinterpret_cast<magmaFloatComplex*>(dA), ldda, ipiv,
-    reinterpret_cast<magmaFloatComplex*>(dB), lddb, info);
-  AT_CUDA_CHECK(cudaGetLastError());
-}
-
-template<>
-void magmaSolveBatched<double>(
-    magma_int_t n, magma_int_t nrhs, double** dA_array, magma_int_t ldda,
-    magma_int_t** dipiv_array, double** dB_array, magma_int_t lddb,
-    magma_int_t* dinfo_array, magma_int_t batch_count, const MAGMAQueue& magma_queue) {
-  magma_dgesv_batched(n, nrhs, dA_array, ldda, dipiv_array, dB_array, lddb, dinfo_array, batch_count, magma_queue.get_queue());
-  AT_CUDA_CHECK(cudaGetLastError());
-}
-
-template<>
-void magmaSolveBatched<float>(
-    magma_int_t n, magma_int_t nrhs, float** dA_array, magma_int_t ldda,
-    magma_int_t** dipiv_array, float** dB_array, magma_int_t lddb,
-    magma_int_t* dinfo_array, magma_int_t batch_count, const MAGMAQueue& magma_queue) {
-  magma_sgesv_batched(n, nrhs, dA_array, ldda, dipiv_array, dB_array, lddb, dinfo_array, batch_count, magma_queue.get_queue());
-  AT_CUDA_CHECK(cudaGetLastError());
-}
-
-template<>
-void magmaSolveBatched<c10::complex<double>>(
-    magma_int_t n, magma_int_t nrhs, c10::complex<double>** dA_array, magma_int_t ldda,
-    magma_int_t** dipiv_array, c10::complex<double>** dB_array, magma_int_t lddb,
-    magma_int_t* dinfo_array, magma_int_t batch_count, const MAGMAQueue& magma_queue) {
-  magma_zgesv_batched(n, nrhs,
-    reinterpret_cast<magmaDoubleComplex**>(dA_array), ldda, dipiv_array,
-    reinterpret_cast<magmaDoubleComplex**>(dB_array), lddb, dinfo_array, batch_count, magma_queue.get_queue());
-  AT_CUDA_CHECK(cudaGetLastError());
-}
-
-template<>
-void magmaSolveBatched<c10::complex<float>>(
-    magma_int_t n, magma_int_t nrhs, c10::complex<float>** dA_array, magma_int_t ldda,
-    magma_int_t** dipiv_array, c10::complex<float>** dB_array, magma_int_t lddb,
-    magma_int_t* dinfo_array, magma_int_t batch_count, const MAGMAQueue& magma_queue) {
-  magma_cgesv_batched(n, nrhs,
-    reinterpret_cast<magmaFloatComplex**>(dA_array), ldda, dipiv_array,
-    reinterpret_cast<magmaFloatComplex**>(dB_array), lddb, dinfo_array, batch_count, magma_queue.get_queue());
-  AT_CUDA_CHECK(cudaGetLastError());
-}
 
 #if MAGMA_VERSION_MAJOR >= 2 && MAGMA_VERSION_MINOR >= 5 && \
     MAGMA_VERSION_MICRO >= 4
@@ -355,8 +259,7 @@
 #endif // MAGMA_VERSION_MAJOR >= 2 && MAGMA_VERSION_MINOR >= 5 &&
        // MAGMA_VERSION_MICRO >= 4
 
-template<>
->>>>>>> f7a112ba
+template <>
 void magmaLu<double>(
     magma_int_t m, magma_int_t n, double* dA, magma_int_t ldda,
     magma_int_t* ipiv, magma_int_t* info) {
@@ -1361,10 +1264,6 @@
 #define ALLOCATE_ARRAY(name, type, size) \
   auto storage_##name = pin_memory<type>(size); \
   name = static_cast<type*>(storage_##name.data());
-
-<<<<<<< HEAD
-=======
-namespace {
 
 template <typename scalar_t>
 void apply_ldl_factor_magma(
@@ -1477,100 +1376,10 @@
   ldl_solve_cusolver(LD, pivots, B, upper);
 }
 
-} // anonymous namespace
 
 REGISTER_CUDA_DISPATCH(ldl_factor_stub, &ldl_factor_kernel)
 REGISTER_CUDA_DISPATCH(ldl_solve_stub, &ldl_solve_kernel)
 
-// ~~~~~~~~~~~~~~~~~~~~~~~~~~~~~~~~~~ solve ~~~~~~~~~~~~~~~~~~~~~~~~~~~~~~~~~~~~~~
-
-template <typename scalar_t>
-static void apply_solve(Tensor& b, Tensor& A, Tensor& infos_out) {
-#if !AT_MAGMA_ENABLED()
-AT_ERROR("solve: MAGMA library not found in "
-    "compilation. Please rebuild with MAGMA.");
-#else
-  auto A_data = A.data_ptr<scalar_t>();
-  auto b_data = b.data_ptr<scalar_t>();
-  magma_int_t n = magma_int_cast(A.size(-2), "A.size(-2)");
-  magma_int_t nrhs = magma_int_cast(b.size(-1), "b.size(-1)");
-  magma_int_t lda = std::max(magma_int_t{1}, n);
-
-  if (b.dim() == 2) {
-    auto ipiv = at::empty({n}, at::kInt);
-    // magmaSolve requires infos tensor to live on CPU
-    Tensor infos = at::empty(infos_out.sizes(), infos_out.options().device(kCPU));
-    magmaSolve<scalar_t>(n, nrhs, A_data, lda, ipiv.data_ptr<magma_int_t>(),
-                        b_data, lda, infos.data_ptr<magma_int_t>());
-    infos_out.copy_(infos);
-  } else {
-    auto infos_data = infos_out.data_ptr<magma_int_t>();
-    auto A_mat_stride = matrixStride(A);
-    auto b_mat_stride = matrixStride(b);
-    magma_int_t batch_size = magma_int_cast(batchCount(A), "batchCount");
-
-    magma_int_t* ipiv_data;
-    magma_int_t** ipiv_array;
-    scalar_t** A_array;
-    scalar_t** b_array;
-
-    ALLOCATE_ARRAY(ipiv_data, magma_int_t, batch_size * n);
-    ALLOCATE_ARRAY(ipiv_array, magma_int_t*, batch_size);
-    ALLOCATE_ARRAY(A_array, scalar_t*, batch_size);
-    ALLOCATE_ARRAY(b_array, scalar_t*, batch_size);
-
-    // Set up the created arrays
-    for (int64_t i = 0; i < batch_size; i++) {
-      A_array[i] = &A_data[i * A_mat_stride];
-      b_array[i] = &b_data[i * b_mat_stride];
-      ipiv_array[i] = &ipiv_data[i * n];
-    }
-
-    MAGMAQueue magma_queue(b.get_device());
-
-    constexpr int64_t batch_limit = 65535;
-    // Compute as many batches of 65535 possible
-    // The number of "mini"-batches are floor(batch_size / batch_limit)
-    // and these cover floor(batch_size / batch_limit) * batch_limit matrix solves
-    int64_t mini_batches = batch_size / batch_limit, mini_idx;
-    for (mini_idx = 0; mini_idx < mini_batches * batch_limit; mini_idx += batch_limit) {
-      scalar_t** A_array_cur = &A_array[mini_idx];
-      scalar_t** b_array_cur = &b_array[mini_idx];
-      magma_int_t** ipiv_array_cur = &ipiv_array[mini_idx];
-      magma_int_t* info_array_cur = &infos_data[mini_idx];
-
-      magmaSolveBatched<scalar_t>(
-          n, nrhs, A_array_cur, lda, ipiv_array_cur, b_array_cur, lda,
-          info_array_cur, batch_limit, magma_queue);
-    }
-
-    // Compute whatever is left = batch_size - floor(batch_size / batch_limit) * batch_limit
-    // which concisely is equal to batch_size % batch_limit
-    if (batch_size % batch_limit != 0) {
-      magmaSolveBatched<scalar_t>(
-          n, nrhs, &A_array[mini_idx], lda, &ipiv_array[mini_idx], &b_array[mini_idx], lda,
-          &infos_data[mini_idx], batch_size % batch_limit, magma_queue);
-    }
-  }
-#endif
-}
-
-std::tuple<Tensor, Tensor> _solve_helper_cuda(const Tensor& self, const Tensor& A) {
-  auto self_working_copy = cloneBatchedColumnMajor(self);
-  auto A_working_copy = cloneBatchedColumnMajor(A);
-  // infos might not get filled for empty inputs therefore at::zeros is used instead of at::empty
-  auto infos = at::zeros({std::max<int64_t>(1, batchCount(self))}, self.options().dtype(kInt));
-  AT_DISPATCH_FLOATING_AND_COMPLEX_TYPES(self.scalar_type(), "solve_cuda", [&]{
-    apply_solve<scalar_t>(self_working_copy, A_working_copy, infos);
-  });
-  if (self.dim() > 2) {
-    batchCheckErrors(infos, "solve_cuda");
-  } else {
-    singleCheckErrors(infos.item().toInt(), "solve_cuda");
-  }
-  return std::tuple<Tensor, Tensor>(self_working_copy, A_working_copy);
-}
->>>>>>> f7a112ba
 
 // ~~~~~~~~~~~~~~~~~~~~~~~~~~~~~~~~~ inverse ~~~~~~~~~~~~~~~~~~~~~~~~~~~~~~~~~~~~
 
