--- conflicted
+++ resolved
@@ -54,13 +54,8 @@
   // TLS for AutogradModes
   AutogradState autograd_tls_;
 
-<<<<<<< HEAD
-  // TLS for enable_python_mode (__torch_dispatch__)
-  std::shared_ptr<TorchDispatchTypeObject> python_mode_state_;
-=======
   // TLS for enable_torch_dispatch_mode
   std::shared_ptr<SafePyObject> torch_dispatch_mode_state_;
->>>>>>> b0863391
 
   // TLS for __torch_function__ (mode and disable_torch_function)
   at::impl::PythonTorchFunctionTLS python_torch_function_state_;
