--- conflicted
+++ resolved
@@ -492,23 +492,11 @@
 - name: deg2rad(Tensor self) -> Tensor
   self: deg2rad_backward(grad)
   result: auto_element_wise
-<<<<<<< HEAD
 
 - name: _det_lu_based_helper(Tensor self) -> (Tensor det, Tensor lu, Tensor pivs)
   self: _det_lu_based_helper_backward(grad, det, self, lu, pivs)
   output_differentiability: [True, False, False]
 
-- name: block_diag(Tensor[] tensors) -> Tensor
-  tensors: block_diag_backward(grad, to_args_sizes(tensors), to_args_scalartypes(tensors))
-  result: block_diag_jvp(tensors)
-
-=======
-
-- name: _det_lu_based_helper(Tensor self) -> (Tensor det, Tensor lu, Tensor pivs)
-  self: _det_lu_based_helper_backward(grad, det, self, lu, pivs)
-  output_differentiability: [True, False, False]
-
->>>>>>> 8d93f6b4
 - name: diag_embed(Tensor self, int offset=0, int dim1=-2, int dim2=-1) -> Tensor
   self: grad.diagonal(offset, dim1, dim2)
   result: auto_linear
@@ -632,7 +620,6 @@
 
 - name: _fake_quantize_learnable_per_tensor_affine(Tensor self, Tensor scale, Tensor zero_point, int quant_min, int quant_max, float grad_factor=1.0) -> Tensor
   self, scale, zero_point: "grad.defined() ? _fake_quantize_learnable_per_tensor_affine_backward(grad, self, scale, zero_point, quant_min, quant_max, grad_factor) : std::tuple<Tensor, Tensor, Tensor>()"
-<<<<<<< HEAD
 
 - name: fake_quantize_per_channel_affine_cachemask(Tensor self, Tensor scale, Tensor zero_point, int axis, int quant_min, int quant_max) -> (Tensor output, Tensor mask)
   self: fake_quantize_per_channel_affine_cachemask_backward(grad, mask)
@@ -647,22 +634,6 @@
   self: zeros_like(grad)
   result: at::fill(self_t, 0)
 
-=======
-
-- name: fake_quantize_per_channel_affine_cachemask(Tensor self, Tensor scale, Tensor zero_point, int axis, int quant_min, int quant_max) -> (Tensor output, Tensor mask)
-  self: fake_quantize_per_channel_affine_cachemask_backward(grad, mask)
-
-- name: _fake_quantize_learnable_per_channel_affine(Tensor self, Tensor scale, Tensor zero_point, int axis, int quant_min, int quant_max, float grad_factor=1.0) -> Tensor
-  self, scale, zero_point: "grad.defined() ? _fake_quantize_learnable_per_channel_affine_backward(grad, self, scale, zero_point, axis, quant_min, quant_max, grad_factor) : std::tuple<Tensor, Tensor, Tensor>()"
-
-- name: _fused_moving_avg_obs_fq_helper(Tensor self, Tensor observer_on, Tensor fake_quant_on, Tensor(a!) running_min, Tensor(b!) running_max, Tensor(c!) scale, Tensor(d!) zero_point, float averaging_const, int quant_min, int quant_max, int ch_axis, bool per_row_fake_quant=False, bool symmetric_quant=False) -> (Tensor output, Tensor mask)
-  self: fake_quantize_per_tensor_affine_cachemask_backward(grad, mask)
-
-- name: fill.Scalar(Tensor self, Scalar value) -> Tensor
-  self: zeros_like(grad)
-  result: at::fill(self_t, 0)
-
->>>>>>> 8d93f6b4
 - name: fill.Tensor(Tensor self, Tensor value) -> Tensor
   self: zeros_like(grad)
   value: grad.sum()
@@ -1332,19 +1303,11 @@
 - name: special_ndtri(Tensor self) -> Tensor
   self: grad * std::sqrt(2 * M_PI) * (result.square() / 2).exp()
   result: auto_element_wise
-<<<<<<< HEAD
 
 - name: special_log_ndtr(Tensor self) -> Tensor
   self: grad / std::sqrt(2 * M_PI) * (result + self.pow(2) / 2).neg().exp()
   result: auto_element_wise
 
-=======
-
-- name: special_log_ndtr(Tensor self) -> Tensor
-  self: grad / std::sqrt(2 * M_PI) * (result + self.pow(2) / 2).neg().exp()
-  result: auto_element_wise
-
->>>>>>> 8d93f6b4
 # [Note: Sometimes view derivatives]
 # The following situation applies to other operations as well.
 # TODO: This note is only referenced once by to_dense. Make this
@@ -1425,7 +1388,6 @@
 - name: sinh(Tensor self) -> Tensor
   self: grad * self.cosh().conj()
   result: auto_element_wise
-<<<<<<< HEAD
 
 - name: slice.Tensor(Tensor(a) self, int dim=0, int? start=None, int? end=None, int step=1) -> Tensor(a)
   self: slice_backward_wrapper(grad, self.sizes(), dim, start, end, step)
@@ -1440,22 +1402,6 @@
   src: grad.slice(dim, start, end, step)
   result: auto_linear
 
-=======
-
-- name: slice.Tensor(Tensor(a) self, int dim=0, int? start=None, int? end=None, int step=1) -> Tensor(a)
-  self: slice_backward_wrapper(grad, self.sizes(), dim, start, end, step)
-  result: auto_linear
-
-- name: slice_backward(Tensor grad_output, int[] input_sizes, int dim, int start, int end, int step) -> Tensor
-  grad_output: grad.slice(dim, start, end, step)
-  result: auto_linear
-
-- name: slice_scatter(Tensor self, Tensor src, int dim=0, int? start=None, int? end=None, int step=1) -> Tensor
-  self: slice_scatter(grad, zeros_like(src), dim, start, end, step)
-  src: grad.slice(dim, start, end, step)
-  result: auto_linear
-
->>>>>>> 8d93f6b4
 - name: select_scatter(Tensor self, Tensor src, int dim, int index) -> Tensor
   self: select_scatter(grad, zeros_like(src), dim, index)
   src: grad.select(dim, index)
@@ -1465,15 +1411,6 @@
   self: diagonal_scatter(grad, zeros_like(src), offset, dim1, dim2)
   src: grad.diagonal(offset, dim1, dim2)
   result: auto_linear
-<<<<<<< HEAD
-
-- name: as_strided_scatter(Tensor self, Tensor src, int[] size, int[] stride, int? storage_offset=None) -> Tensor
-  self: as_strided_scatter_backward(grad, TensorGeometry(self), TensorGeometry(src), size, stride, storage_offset)
-  # See Note [as_strided_scatter backward support]
-  src: grad.contiguous().as_strided(size, stride, storage_offset)
-  result: auto_linear
-=======
->>>>>>> 8d93f6b4
 
 - name: slogdet(Tensor self) -> (Tensor sign, Tensor logabsdet)
   self: slogdet_backward(grad, self, sign, logabsdet)
@@ -1813,9 +1750,6 @@
   self: binary_cross_entropy_double_backward(grad_output, grad, self, target, weight, reduction)
   target: binary_cross_entropy_double_backward_target(grad, grad_output, self, target, weight, reduction)
   grad_output: binary_cross_entropy_double_backward_grad_output(grad, self, target, weight, reduction)
-  result: " binary_cross_entropy_double_backward(grad_output_p, self_t, self_p, target_p, weight, reduction)
-          + binary_cross_entropy_double_backward_target(target_t, grad_output_p, self_p, target_p, weight, reduction)
-          + binary_cross_entropy_double_backward_grad_output(grad_output_t, self_p, target_p, weight, reduction)"
 
 - name: binary_cross_entropy_with_logits(Tensor self, Tensor target, Tensor? weight=None, Tensor? pos_weight=None, int reduction=Mean) -> Tensor
   self: binary_cross_entropy_with_logits_backward(grad, self, target, weight, pos_weight, reduction)
@@ -1922,19 +1856,11 @@
 
 - name: celu_(Tensor(a!) self, Scalar alpha=1.0) -> Tensor(a!)
   self: elu_backward(grad, alpha, 1, 1.0/alpha.toFloat(), /* is_result */ true, result)
-<<<<<<< HEAD
 
 - name: gelu(Tensor self, *, str approximate='none') -> Tensor
   self: gelu_backward(grad, self, approximate)
   result: auto_element_wise
 
-=======
-
-- name: gelu(Tensor self, *, str approximate='none') -> Tensor
-  self: gelu_backward(grad, self, approximate)
-  result: auto_element_wise
-
->>>>>>> 8d93f6b4
 - name: gelu_backward(Tensor grad_output, Tensor self, *, str approximate='none') -> Tensor
   grad_output: gelu_backward(grad, self, approximate)
   self: gelu_double_backward(grad, grad_output, self, approximate)
@@ -2247,7 +2173,6 @@
 
 - name: slow_conv_transpose3d(Tensor self, Tensor weight, int[3] kernel_size, Tensor? bias=None, int[3] stride=1, int[3] padding=0, int[3] output_padding=0, int[3] dilation=1) -> Tensor
   self, weight, bias: "grad.defined() ? convolution_backward(grad, self, weight, bias->sizes(), stride, padding, dilation, true, output_padding, 1, grad_input_mask) : std::tuple<Tensor, Tensor, Tensor>()"
-<<<<<<< HEAD
 
 - name: _slow_conv2d_forward(Tensor self, Tensor weight, int[2] kernel_size, Tensor? bias, int[2] stride, int[2] padding) -> Tensor
   self, weight, bias: "grad.defined() ? _slow_conv2d_backward(grad, self, weight, kernel_size, stride, padding, grad_input_mask) : std::tuple<Tensor, Tensor, Tensor>()"
@@ -2261,21 +2186,6 @@
 - name: conv_depthwise3d(Tensor self, Tensor weight, int[3] kernel_size, Tensor? bias, int[3] stride, int[3] padding, int[3] dilation) -> Tensor
   self, weight, bias: "grad.defined() ? convolution_backward(grad.contiguous(), self, weight, bias->sizes(), stride, padding, dilation, /*transposed=*/ false, /*output_padding=*/ {{0, 0, 0}}, /*groups=*/ 1, grad_input_mask) : std::tuple<Tensor, Tensor, Tensor>()"
 
-=======
-
-- name: _slow_conv2d_forward(Tensor self, Tensor weight, int[2] kernel_size, Tensor? bias, int[2] stride, int[2] padding) -> Tensor
-  self, weight, bias: "grad.defined() ? _slow_conv2d_backward(grad, self, weight, kernel_size, stride, padding, grad_input_mask) : std::tuple<Tensor, Tensor, Tensor>()"
-
-- name: _slow_conv2d_backward.output_mask(Tensor grad_output, Tensor self, Tensor weight, int[2] kernel_size, int[2] stride, int[2] padding, bool[3] output_mask) -> (Tensor grad_input, Tensor grad_weight, Tensor grad_bias)
-  grad_output, self, weight: _convolution_double_backward(grads[0], grads[1], grads[2], grad_output, weight, self, stride, padding, {{1, 1}}, false, {{0, 0}}, 1, grad_input_mask)
-
-- name: _conv_depthwise2d(Tensor self, Tensor weight, int[2] kernel_size, Tensor? bias, int[2] stride, int[2] padding, int[2] dilation) -> Tensor
-  self, weight, bias: "grad.defined() ? convolution_backward(grad.contiguous(), self, weight, bias->sizes(), stride, padding, dilation, /*transposed=*/ false, /*output_padding=*/ {{0, 0}}, /*groups=*/ 1, grad_input_mask) : std::tuple<Tensor, Tensor, Tensor>()"
-
-- name: conv_depthwise3d(Tensor self, Tensor weight, int[3] kernel_size, Tensor? bias, int[3] stride, int[3] padding, int[3] dilation) -> Tensor
-  self, weight, bias: "grad.defined() ? convolution_backward(grad.contiguous(), self, weight, bias->sizes(), stride, padding, dilation, /*transposed=*/ false, /*output_padding=*/ {{0, 0, 0}}, /*groups=*/ 1, grad_input_mask) : std::tuple<Tensor, Tensor, Tensor>()"
-
->>>>>>> 8d93f6b4
 - name: slow_conv3d_forward(Tensor self, Tensor weight, int[3] kernel_size, Tensor? bias, int[3] stride, int[3] padding) -> Tensor
   self, weight, bias: "grad.defined() ? convolution_backward(grad, self, weight, bias->sizes(), stride, padding, /*dilation=*/ {{1, 1, 1}}, false, /*output_padding=*/ {{0, 0, 0}}, 1, grad_input_mask) : std::tuple<Tensor, Tensor, Tensor>()"
 
@@ -2706,7 +2616,6 @@
 
 - name: mkldnn_linear(Tensor self, Tensor weight, Tensor? bias=None) -> Tensor
   self, weight, bias: mkldnn_linear_backward(self, grad, weight, grad_input_mask)
-<<<<<<< HEAD
 
 - name: mkldnn_max_pool2d(Tensor self, int[2] kernel_size, int[2] stride=[], int[2] padding=0, int[2] dilation=1, bool ceil_mode=False) -> Tensor
   self: mkldnn_max_pool2d_backward(grad, result, self, kernel_size, stride, padding, dilation, ceil_mode)
@@ -2714,15 +2623,6 @@
 - name: mkldnn_max_pool3d(Tensor self, int[3] kernel_size, int[3] stride=[], int[3] padding=0, int[3] dilation=1, bool ceil_mode=False) -> Tensor
   self: mkldnn_max_pool3d_backward(grad, result, self, kernel_size, stride, padding, dilation, ceil_mode)
 
-=======
-
-- name: mkldnn_max_pool2d(Tensor self, int[2] kernel_size, int[2] stride=[], int[2] padding=0, int[2] dilation=1, bool ceil_mode=False) -> Tensor
-  self: mkldnn_max_pool2d_backward(grad, result, self, kernel_size, stride, padding, dilation, ceil_mode)
-
-- name: mkldnn_max_pool3d(Tensor self, int[3] kernel_size, int[3] stride=[], int[3] padding=0, int[3] dilation=1, bool ceil_mode=False) -> Tensor
-  self: mkldnn_max_pool3d_backward(grad, result, self, kernel_size, stride, padding, dilation, ceil_mode)
-
->>>>>>> 8d93f6b4
 - name: mkldnn_adaptive_avg_pool2d(Tensor self, int[2] output_size) -> Tensor
   self: mkldnn_adaptive_avg_pool2d_backward(grad, self)
 
@@ -2737,19 +2637,11 @@
 - name: _fft_c2r(Tensor self, int[] dim, int normalization, int last_dim_size) -> Tensor
   self: fft_c2r_backward(grad, dim, normalization)
   result: auto_linear
-<<<<<<< HEAD
 
 - name: _fft_c2c(Tensor self, int[] dim, int normalization, bool forward) -> Tensor
   self: _fft_c2c(grad, dim, normalization, !forward)
   result: auto_linear
 
-=======
-
-- name: _fft_c2c(Tensor self, int[] dim, int normalization, bool forward) -> Tensor
-  self: _fft_c2c(grad, dim, normalization, !forward)
-  result: auto_linear
-
->>>>>>> 8d93f6b4
 - name: unbind.int(Tensor(a -> *) self, int dim=0) -> Tensor(a)[]
   self: unbind_backward(grads, dim)
   result: auto_linear
